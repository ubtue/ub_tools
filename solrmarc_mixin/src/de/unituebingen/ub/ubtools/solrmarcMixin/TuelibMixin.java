--- conflicted
+++ resolved
@@ -759,16 +759,12 @@
                 }
 
                 final String month = dataString.substring(2, 4);
-<<<<<<< HEAD
-                return year + "-" + month + "-01T11:00:00.000Z";
-=======
                 if (!isValidMonthCode(month)) {
                     System.err.println("in getTueLocalIndexedDate: bad month in LOK 988 field: " + month
                                        + "! (PPN: " + record.getControlNumber() + ")");
                     return null;
                 }
                 return year + "-" + month + "-01T11:00:00:000Z";
->>>>>>> 482e706c
             }
         }
         return null;
