package de.unituebingen.ub.ubtools.solrmarcMixin;

import java.io.BufferedReader;
import java.io.File;
import java.io.FileNotFoundException;
import java.io.FileReader;
import java.io.IOException;
import java.text.DateFormat;
import java.text.SimpleDateFormat;
import java.util.*;
import java.util.function.Function;
import java.util.logging.Logger;
import java.util.regex.Matcher;
import java.util.regex.Pattern;
import org.marc4j.marc.ControlField;
import org.marc4j.marc.DataField;
import org.marc4j.marc.Record;
import org.marc4j.marc.Subfield;
import org.marc4j.marc.VariableField;
import org.solrmarc.index.SolrIndexer;
import org.solrmarc.index.SolrIndexerMixin;
import org.solrmarc.tools.DataUtil;
import org.solrmarc.tools.Utils;

public class TuelibMixin extends SolrIndexerMixin {
    public final static String UNASSIGNED_STRING = "[Unassigned]";
    public final static Set<String> UNASSIGNED_SET = Collections.singleton(UNASSIGNED_STRING);

    private final static Logger logger = Logger.getLogger(TuelibMixin.class.getName());
    private final static String UNKNOWN_MATERIAL_TYPE = "Unbekanntes Material";

    private final static Pattern PAGE_RANGE_PATTERN1 = Pattern.compile("\\s*(\\d+)\\s*-\\s*(\\d+)$");
    private final static Pattern PAGE_RANGE_PATTERN2 = Pattern.compile("\\s*\\[(\\d+)\\]\\s*-\\s*(\\d+)$");
    private final static Pattern PAGE_RANGE_PATTERN3 = Pattern.compile("\\s*(\\d+)\\s*ff");
    private final static Pattern PPN_EXTRACTION_PATTERN = Pattern.compile("^\\([^)]+\\)(.+)$");
    private final static Pattern START_PAGE_MATCH_PATTERN = Pattern.compile("\\[?(\\d+)\\]?(-\\d+)?");
    private final static Pattern VALID_FOUR_DIGIT_YEAR_PATTERN = Pattern.compile("\\d{4}");
    private final static Pattern VALID_YEAR_RANGE_PATTERN = Pattern.compile("^\\d*u*$");
    private final static Pattern VOLUME_PATTERN = Pattern.compile("^\\s*(\\d+)$");
<<<<<<< HEAD

=======
    private final static Pattern YEAR_PATTERN = Pattern.compile("(\\d\\d\\d\\d)");
    private final static Pattern BRACKET_DIRECTIVE_PATTERN = Pattern.compile("\\[(.)(.)\\]");
>>>>>>> 26379ca2
    // TODO: This should be in a translation mapping file
    private final static HashMap<String, String> isil_to_department_map = new HashMap<String, String>() {
        {
            this.put("Unknown", "Unknown");
            this.put("DE-21", "Universit\u00E4tsbibliothek T\u00FCbingen");
            this.put("DE-21-1", "Universit\u00E4t T\u00FCbingen, Klinik f\u00FCr Psychatrie und Psychologie");
            this.put("DE-21-3", "Universit\u00E4t T\u00FCbingen, Institut f\u00FCr Toxikologie und Pharmakologie");
            this.put("DE-21-4", "Universit\u00E4t T\u00FCbingen, Universit\u00E4ts-Augenklinik");
            this.put("DE-21-10", "Universit\u00E4tsbibliothek T\u00FCbingen, Bereichsbibliothek Geowissenschaften");
            this.put("DE-21-11", "Universit\u00E4tsbibliothek T\u00FCbingen, Bereichsbibliothek Schloss Nord");
            this.put("DE-21-14",
                    "Universit\u00E4t T\u00FCbingen, Institut f\u00FCr Ur- und Fr\u00FChgeschichte und Arch\u00E4ologie des Mittelalters, Abteilung j\u00FCngere Urgeschichte und Fr\u00FChgeschichte + Abteilung f\u00FCr Arch\u00E4ologie des Mittelalters");
            this.put("DE-21-17", "Universit\u00E4t T\u00FCbingen, Geographisches Institut");
            this.put("DE-21-18", "Universit\u00E4t T\u00FCbingen, Universit\u00E4ts-Hautklinik");
            this.put("DE-21-19", "Universit\u00E4t T\u00FCbingen, Wirtschaftswissenschaftliches Seminar");
            this.put("DE-21-20", "Universit\u00E4t T\u00FCbingen, Frauenklinik");
            this.put("DE-21-21", "Universit\u00E4t T\u00FCbingen, Universit\u00E4ts-Hals-Nasen-Ohrenklinik, Bibliothek");
            this.put("DE-21-22", "Universit\u00E4t T\u00FCbingen, Kunsthistorisches Institut");
            this.put("DE-21-23", "Universit\u00E4t T\u00FCbingen, Institut f\u00FCr Pathologie");
            this.put("DE-21-24", "Universit\u00E4t T\u00FCbingen, Juristisches Seminar");
            this.put("DE-21-25", "Universit\u00E4t T\u00FCbingen, Musikwissenschaftliches Institut");
            this.put("DE-21-26", "Universit\u00E4t T\u00FCbingen, Anatomisches Institut");
            this.put("DE-21-27", "Universit\u00E4t T\u00FCbingen, Institut f\u00FCr Anthropologie und Humangenetik");
            this.put("DE-21-28", "Universit\u00E4t T\u00FCbingen, Institut f\u00FCr Astronomie und Astrophysik, Abteilung Astronomie");
            this.put("DE-21-31", "Universit\u00E4t T\u00FCbingen, Evangelisch-theologische Fakult\u00E4t");
            this.put("DE-21-32a", "Universit\u00E4t T\u00FCbingen, Historisches Seminar, Abteilung f\u00FCr Alte Geschichte");
            this.put("DE-21-32b", "Universit\u00E4t T\u00FCbingen, Historisches Seminar, Abteilung f\u00FCr Mittelalterliche Geschichte");
            this.put("DE-21-32c", "Universit\u00E4t T\u00FCbingen, Historisches Seminar, Abteilung f\u00FCr Neuere Geschichte");
            this.put("DE-21-34", "Universit\u00E4t T\u00FCbingen, Asien-Orient-Institut, Abteilung f\u00FCr Indologie und Vergleichende Religionswissenschaft");
            this.put("DE-21-35", "Universit\u00E4t T\u00FCbingen, Katholisch-theologische Fakult\u00E4t");
            this.put("DE-21-39", "Universit\u00E4t T\u00FCbingen, Fachbibliothek Mathematik und Physik / Bereich Mathematik");
            this.put("DE-21-37", "Universit\u00E4t T\u00FCbingen, Institut f\u00FCr Sportwissenschaft");
            this.put("DE-21-42", "Universit\u00E4t T\u00FCbingen, Asien-Orient-Institut, Abteilung f\u00FCr Orient- uns Islamwissenschaft");
            this.put("DE-21-43", "Universit\u00E4t T\u00FCbingen, Institut f\u00FCr Erziehungswissenschaft");
            this.put("DE-21-45", "Universit\u00E4t T\u00FCbingen, Philologisches Seminar");
            this.put("DE-21-46", "Universit\u00E4t T\u00FCbingen, Philosophisches Seminar");
            this.put("DE-21-50", "Universit\u00E4t T\u00FCbingen, Physiologisches Institut");
            this.put("DE-21-51", "Universit\u00E4t T\u00FCbingen, Psychologisches Institut");
            this.put("DE-21-52", "Universit\u00E4t T\u00FCbingen, Ludwig-Uhland-Institut f\u00FCr Empirische Kulturwissenschaft");
            this.put("DE-21-53", "Universit\u00E4t T\u00FCbingen, Asien-Orient-Institut, Abteilung f\u00FCr Ethnologie");
            this.put("DE-21-54", "Universit\u00E4t T\u00FCbingen, Universit\u00E4tsklinik f\u00FCr Zahn-, Mund- und Kieferheilkunde");
            this.put("DE-21-58", "Universit\u00E4t T\u00FCbingen, Institut f\u00FCr Politikwissenschaft");
            this.put("DE-21-62", "Universit\u00E4t T\u00FCbingen, Institut f\u00FCr Osteurop\u00E4ische Geschichte und Landeskunde");
            this.put("DE-21-63", "Universit\u00E4t T\u00FCbingen, Institut f\u00FCr Tropenmedizin");
            this.put("DE-21-64", "Universit\u00E4t T\u00FCbingen, Institut f\u00FCr Geschichtliche Landeskunde und Historische Hilfswissenschaften");
            this.put("DE-21-65", "Universit\u00E4t T\u00FCbingen, Universit\u00E4ts-Apotheke");
            this.put("DE-21-74", "Universit\u00E4t T\u00FCbingen, Zentrum f\u00FCr Informations-Technologie");
            this.put("DE-21-78", "Universit\u00E4t T\u00FCbingen, Institut f\u00FCr Medizinische Biometrie");
            this.put("DE-21-81", "Universit\u00E4t T\u00FCbingen, Inst. f. Astronomie und Astrophysik/Abt. Geschichte der Naturwiss.");
            this.put("DE-21-85", "Universit\u00E4t T\u00FCbingen, Institut f\u00FCr Soziologie");
            this.put("DE-21-86", "Universit\u00E4t T\u00FCbingen, Zentrum f\u00FCr Datenverarbeitung");
            this.put("DE-21-89", "Universit\u00E4t T\u00FCbingen, Institut f\u00FCr Arbeits- und Sozialmedizin");
            this.put("DE-21-92", "Universit\u00E4t T\u00FCbingen, Institut f\u00FCr Gerichtliche Medizin");
            this.put("DE-21-93", "Universit\u00E4t T\u00FCbingen, Institut f\u00FCr Ethik und Geschichte der Medizin");
            this.put("DE-21-95", "Universit\u00E4t T\u00FCbingen, Institut f\u00FCr Hirnforschung");
            this.put("DE-21-98", "Universit\u00E4t T\u00FCbingen, Fachbibliothek Mathematik und Physik / Bereich Physik");
            this.put("DE-21-99",
                    "Universit\u00E4t T\u00FCbingen, Institut f\u00FCr Ur- und Fr\u00FChgeschichte und Arch\u00E4ologie des Mittelalters, Abteilung f\u00FCr \u00E4ltere Urgeschichteund Quart\u00E4r\u00F6kologie");
            this.put("DE-21-106", "Universit\u00E4t T\u00FCbingen, Seminar f\u00FCr Zeitgeschichte");
            this.put("DE-21-108", "Universit\u00E4t T\u00FCbingen, Fakult\u00E4tsbibliothek Neuphilologie");
            this.put("DE-21-109", "Universit\u00E4t T\u00FCbingen, Asien-Orient-Institut, Abteilung f\u00FCr Sinologie und Koreanistik");
            this.put("DE-21-110", "Universit\u00E4t T\u00FCbingen, Institut f\u00FCr Kriminologie");
            this.put("DE-21-112", "Universit\u00E4t T\u00FCbingen, Fakult\u00E4t f\u00FCr Biologie, Bibliothek");
            this.put("DE-21-116", "Universit\u00E4t T\u00FCbingen, Zentrum f\u00FCr Molekularbiologie der Pflanzen, Forschungsgruppe Pflanzenbiochemie");
            this.put("DE-21-117", "Universit\u00E4t T\u00FCbingen, Institut f\u00FCr Medizinische Informationsverarbeitung");
            this.put("DE-21-118", "Universit\u00E4t T\u00FCbingen, Universit\u00E4ts-Archiv");
            this.put("DE-21-119", "Universit\u00E4t T\u00FCbingen, Wilhelm-Schickard-Institut f\u00FCr Informatik");
            this.put("DE-21-120", "Universit\u00E4t T\u00FCbingen, Asien-Orient-Institut, Abteilung f\u00FCr Japanologie");
            this.put("DE-21-121", "Universit\u00E4t T\u00FCbingen, Internationales Zentrum f\u00FCr Ethik in den Wissenschaften");
            this.put("DE-21-123", "Universit\u00E4t T\u00FCbingen, Medizinbibliothek");
            this.put("DE-21-124", "Universit\u00E4t T\u00FCbingen, Institut f. Medizinische Virologie und Epidemiologie d. Viruskrankheiten");
            this.put("DE-21-126", "Universit\u00E4t T\u00FCbingen, Institut f\u00FCr Medizinische Mikrobiologie und Hygiene");
            this.put("DE-21-203", "Universit\u00E4t T\u00FCbingen, Sammlung Werner Schweikert - Archiv der Weltliteratur");
            this.put("DE-21-205", "Universit\u00E4t T\u00FCbingen, Zentrum f\u00FCr Islamische Theologie");
            this.put("DE-Frei85", "Freiburg MPI Ausl\u00E4nd.Recht, Max-Planck-Institut f\u00FCr ausl\u00E4ndisches und internationales Strafrecht");
        }
    };

    // Map used by getPhysicalType().
    private static final Map<String, String> phys_code_to_full_name_map;

    static {
        Map<String, String> tempMap = new HashMap<>();
        tempMap.put("arbtrans", "Transparency");
        tempMap.put("blindendr", "Braille");
        tempMap.put("bray", "Blu-ray Disc");
        tempMap.put("cdda", "CD");
        tempMap.put("ckop", "Microfiche");
        tempMap.put("cofz", "Online Resource");
        tempMap.put("crom", "CD-ROM");
        tempMap.put("dias", "Slides");
        tempMap.put("disk", "Diskette");
        tempMap.put("druck", "Printed Material");
        tempMap.put("dvda", "Audio DVD");
        tempMap.put("dvdr", "DVD-ROM");
        tempMap.put("dvdv", "Video DVD");
        tempMap.put("gegenst", "Physical Object");
        tempMap.put("handschr", "Longhand Text");
        tempMap.put("kunstbl", "Artistic Works on Paper");
        tempMap.put("lkop", "Mircofilm");
        tempMap.put("medi", "Multiple Media Types");
        tempMap.put("scha", "Record");
        tempMap.put("skop", "Microform");
        tempMap.put("sobildtt", "Audiovisual Carriers");
        tempMap.put("soerd", "Carriers of Other Electronic Data");
        tempMap.put("sott", "Carriers of Other Audiodata");
        tempMap.put("tonbd", "Audiotape");
        tempMap.put("tonks", "Audiocasette");
        tempMap.put("vika", "Videocasette");
        phys_code_to_full_name_map = Collections.unmodifiableMap(tempMap);
    }

    private Set<String> isils_cache = null;
    private Set<String> reviews_cache = null;
    private Set<String> reviewedRecords_cache = null;

    public void perRecordInit(Record record) {
        reviews_cache = reviewedRecords_cache = isils_cache = null;
    }

    private String getTitleFromField(final DataField titleField) {
        if (titleField == null)
            return null;

        final String titleA = (titleField.getSubfield('a') == null) ? null : titleField.getSubfield('a').getData();
        final String titleB = (titleField.getSubfield('b') == null) ? null : titleField.getSubfield('b').getData();
        if (titleA == null && titleB == null)
            return null;

        final StringBuilder completeTitle = new StringBuilder();
        if (titleA == null)
            completeTitle.append(DataUtil.cleanData(titleB));
        else if (titleB == null || !titleA.endsWith(":"))
            completeTitle.append(DataUtil.cleanData(titleA));
        else { // Neither titleA nor titleB are null.
            completeTitle.append(DataUtil.cleanData(titleA));
            if (!titleB.startsWith(" = "))
                completeTitle.append(" : ");
            completeTitle.append(DataUtil.cleanData(titleB));
        }

        final String titleN = (titleField.getSubfield('n') == null) ? null : titleField.getSubfield('n').getData();
        if (titleN != null) {
            completeTitle.append(' ');
            completeTitle.append(DataUtil.cleanData(titleN));
        }
        return completeTitle.toString();
    }

    /**
     * Determine Record Title
     *
     * @param record
     *            the record
     * @return String nicely formatted title
     */
    public String getMainTitle(final Record record) {
        final DataField mainTitleField = (DataField) record.getVariableField("245");
        return getTitleFromField(mainTitleField);
    }

    public Set<String> getOtherTitles(final Record record) {
        final List<VariableField> otherTitleFields = record.getVariableFields("246");

        final Set<String> otherTitles = new TreeSet<>();
        for (final VariableField otherTitleField : otherTitleFields) {
            final DataField dataField = (DataField) otherTitleField;
            if (dataField.getIndicator1() == '3' && dataField.getIndicator2() == '0')
                continue;
            final String otherTitle = getTitleFromField((DataField) otherTitleField);
            if (otherTitle != null)
                otherTitles.add(otherTitle);
        }

        return otherTitles;
    }

    /**
     * Determine Record Title Subfield
     *
     * @param record
     *            the record
     * @param subfield_code
     * @return String nicely formatted title subfield
     */
    public String getTitleSubfield(final Record record, final String subfield_code) {
        final DataField title = (DataField) record.getVariableField("245");
        if (title == null)
            return null;

        final Subfield subfield = title.getSubfield(subfield_code.charAt(0));
        if (subfield == null)
            return null;

        final String subfield_data = subfield.getData();
        if (subfield_data == null)
            return null;

        return DataUtil.cleanData(subfield_data);
    }

    static private Set<String> getAllSubfieldsBut(final Record record, final String fieldSpecList,
                                                  char excludeSubfield)
    {
        final Set<String> extractedValues = new TreeSet<>();
        final String[] fieldSpecs = fieldSpecList.split(":");
        List<Subfield> subfieldsToSearch = new ArrayList<>();
        for (final String fieldSpec : fieldSpecs) {
            final List<VariableField> fieldSpecFields = record.getVariableFields(fieldSpec.substring(0,3));
            for (final VariableField variableField : fieldSpecFields) {
                 final DataField field = (DataField) variableField;
                 if (field == null)
                     continue;
                 // Differentiate between field and subfield specifications:
                 if (fieldSpec.length() == 3 + 1)
                     subfieldsToSearch = field.getSubfields(fieldSpec.charAt(3));
                 else if (fieldSpec.length() == 3)
                     subfieldsToSearch = field.getSubfields();
                 else {
                     logger.severe("in TuelibMixin.getAllSubfieldsBut: invalid field specification: " + fieldSpec);
                     System.exit(1);
                 }
                 for (final Subfield subfield : subfieldsToSearch)
                     if (subfield.getCode() != excludeSubfield)
                         extractedValues.add(subfield.getData());
            }
        }
        return extractedValues;
    }

    /**
     * get the local subjects from LOK-tagged fields and get subjects from 936k
     * and 689a subfields
     * <p/>
     * LOK = Field |0 689 = Subfield |a Imperialismus = Subfield with local
     * subject
     *
     * @param record
     *            the record
     * @return Set of local subjects
     */
    public Set<String> getAllTopics(final Record record) {
        final Set<String> topics = getAllSubfieldsBut(record, "600:610:611:630:650:653:656:689a:936a", '0');
        for (final VariableField variableField : record.getVariableFields("LOK")) {
            final DataField lokfield = (DataField) variableField;
            final Subfield subfield0 = lokfield.getSubfield('0');
            if (subfield0 == null || !subfield0.getData().equals("689  ")) {
                continue;
            }
            for (final Subfield subfieldA : lokfield.getSubfields('a')) {
                if (subfieldA != null && subfieldA.getData() != null && subfieldA.getData().length() > 2) {
                    topics.add(subfieldA.getData());
                }
            }
        }
        return topics;
    }

    /**
     * Hole das Sachschlagwort aus 689|a (wenn 689|d != z oder f)
     *
     * @param record
     *            the record
     * @return Set "topic_facet"
     */
    public Set<String> getFacetTopics(final Record record) {
        final Set<String> result = getAllSubfieldsBut(record, "600x:610x:611x:630x:648x:650a:650x:651x:655x", '0');
        String topic_string;
        // Check 689 subfield a and d
        final List<VariableField> fields = record.getVariableFields("689");
        if (fields != null) {
            DataField dataField;
            for (final VariableField variableField : fields) {
                dataField = (DataField) variableField;
                final Subfield subfieldD = dataField.getSubfield('d');
                if (subfieldD == null) {
                    continue;
                }
                topic_string = subfieldD.getData().toLowerCase();
                if (topic_string.equals("f") || topic_string.equals("z")) {
                    continue;
                }
                final Subfield subfieldA = dataField.getSubfield('a');
                if (subfieldA != null) {
                    result.add(subfieldA.getData());
                }
            }
        }
        return result;
    }

    /**
     * Finds the first subfield which is nonempty.
     *
     * @param dataField
     *            the data field
     * @param subfieldIDs
     *            the subfield identifiers to search for
     * @return a nonempty subfield or null
     */
    private Subfield getFirstNonEmptySubfield(final DataField dataField, final char... subfieldIDs) {
        for (final char subfieldID : subfieldIDs) {
            for (final Subfield subfield : dataField.getSubfields(subfieldID)) {
                if (subfield != null && subfield.getData() != null && !subfield.getData().isEmpty()) {
                    return subfield;
                }
            }
        }
        return null;
    }

    /**
     * Returns either a Set<String> of parent (URL + colon + material type).
     * URLs are taken from 856$u and material types from 856$3, 856$z or 856$x.
     * For missing type subfields the text "Unbekanntes Material" will be used.
     * Furthermore 024$2 will be checked for "doi". If we find this we generate
     * a URL with a DOI resolver from the DOI in 024$a and set the
     * "material type" to "DOI Link".
     *
     * @param record
     *            the record
     * @return A, possibly empty, Set<String> containing the URL/material-type
     *         pairs.
     */
    public Set<String> getUrlsAndMaterialTypes(final Record record) {
        final Set<String> nonUnknownMaterialTypeURLs = new HashSet<String>();
        final Map<String, Set<String>> materialTypeToURLsMap = new TreeMap<String, Set<String>>();
        final Set<String> urls_and_material_types = new LinkedHashSet<>();
        for (final VariableField variableField : record.getVariableFields("856")) {
            final DataField field = (DataField) variableField;
            final Subfield materialTypeSubfield = getFirstNonEmptySubfield(field, '3', 'z', 'y', 'x');
            final String materialType = (materialTypeSubfield == null) ? UNKNOWN_MATERIAL_TYPE : materialTypeSubfield.getData();

            // Extract all links from u-subfields and resolve URNs:
            for (final Subfield subfield_u : field.getSubfields('u')) {
                Set<String> URLs = materialTypeToURLsMap.get(materialType);
                if (URLs == null) {
                    URLs = new HashSet<String>();
                    materialTypeToURLsMap.put(materialType, URLs);
                }

                final String rawLink = subfield_u.getData();
                final String link;
                if (rawLink.startsWith("urn:"))
                    link = "https://nbn-resolving.org/" + rawLink;
                else if (rawLink.startsWith("http://nbn-resolving.de"))
                    // Replace HTTP w/ HTTPS.
                    link = "https://nbn-resolving.org/" + rawLink.substring(23);


                else if (rawLink.startsWith("http://nbn-resolving.org"))
                    // Replace HTTP w/ HTTPS.
                    link = "https://nbn-resolving.org/" + rawLink.substring(24);
                else
                    link = rawLink;
                URLs.add(link);
                if (!materialType.equals(UNKNOWN_MATERIAL_TYPE)) {
                    nonUnknownMaterialTypeURLs.add(link);
                }
            }
        }

        // Remove duplicates while favouring SWB and, if not present, DNB links:
        for (final String material_type : materialTypeToURLsMap.keySet()) {
            if (material_type.equals(UNKNOWN_MATERIAL_TYPE)) {
                for (final String url : materialTypeToURLsMap.get(material_type)) {
                    if (!nonUnknownMaterialTypeURLs.contains(url)) {
                        urls_and_material_types.add(url + ":" + UNKNOWN_MATERIAL_TYPE);
                    }
                }
            } else {
                // Locate SWB and DNB URLs, if present:
                String preferredURL = null;
                for (final String url : materialTypeToURLsMap.get(material_type)) {
                    if (url.startsWith("http://swbplus.bsz-bw.de")) {
                        preferredURL = url;
                        break;
                    } else if (url.startsWith("http://d-nb.info"))
                        preferredURL = url;
                }

                if (preferredURL != null)
                    urls_and_material_types.add(preferredURL + ":" + material_type);
                else { // Add the kitchen sink.
                    for (final String url : materialTypeToURLsMap.get(material_type))
                        urls_and_material_types.add(url + ":" + material_type);
                }
            }
        }

        // Handle DOI's:
        for (final VariableField variableField : record.getVariableFields("024")) {
            final DataField field = (DataField) variableField;
            final Subfield subfield_2 = field.getSubfield('2');
            if (subfield_2 != null && subfield_2.getData().equals("doi")) {
                final Subfield subfield_a = field.getSubfield('a');
                if (subfield_a != null) {
                    final String url = "https://doi.org/" + subfield_a.getData();
                    urls_and_material_types.add(url + ":DOI");
                }
            }
        }

        return urls_and_material_types;
    }

    /**
     * Returns a Set<String> of parent (ID + colon + parent title + optional volume). Only
     * ID's w/o titles will not be returned.
     *
     * @param record
     *            the record
     * @return A, possibly empty, Set<String> containing the ID/title(/volume) pairs and triples.
     */
    public Set<String> getContainerIdsWithTitles(final Record record) {
        final Set<String> containerIdsTitlesAndOptionalVolumes = new TreeSet<>();

        for (final String tag : new String[] { "800", "810", "830", "773", "776" }) {
            for (final VariableField variableField : record.getVariableFields(tag)) {
                final DataField field = (DataField) variableField;
                final Subfield titleSubfield = getFirstNonEmptySubfield(field, 't', 'a');
                final Subfield volumeSubfield = field.getSubfield('v');
                final Subfield idSubfield = field.getSubfield('w');

                if (titleSubfield == null || idSubfield == null)
                    continue;

                final Matcher matcher = PPN_EXTRACTION_PATTERN.matcher(idSubfield.getData());
                if (!matcher.matches())
                    continue;
                final String parentId = matcher.group(1);

                containerIdsTitlesAndOptionalVolumes
                        .add(parentId + (char) 0x1F + titleSubfield.getData()
                             + (char) 0x1F + (volumeSubfield == null ? "" : volumeSubfield.getData()));
            }
        }
        return containerIdsTitlesAndOptionalVolumes;
    }

    private void collectReviewsAndReviewedRecords(final Record record) {
        if (reviews_cache != null && reviewedRecords_cache != null) {
            return;
        }

        reviews_cache = new TreeSet<>();
        reviewedRecords_cache = new TreeSet<>();
        for (final VariableField variableField : record.getVariableFields("787")) {
            final DataField field = (DataField) variableField;
            final Subfield reviewTypeSubfield = getFirstNonEmptySubfield(field, 'i');
            final Subfield titleSubfield = getFirstNonEmptySubfield(field, 't');
            if (titleSubfield == null || reviewTypeSubfield == null)
                continue;

            String title = titleSubfield.getData();
            final Subfield locationAndPublisher = getFirstNonEmptySubfield(field, 'd');
            if (locationAndPublisher != null)
                title = title + " (" + locationAndPublisher.getData() + ")";

            String parentId = "000000000";
            final Subfield idSubfield = field.getSubfield('w');
            if (idSubfield != null) {
                final Matcher matcher = PPN_EXTRACTION_PATTERN.matcher(idSubfield.getData());
                if (matcher.matches())
                    parentId = matcher.group(1);
            }

            final Subfield reviewerSubfield = getFirstNonEmptySubfield(field, 'a');
            final String reviewer = (reviewerSubfield == null) ? "" : reviewerSubfield.getData();

            if (reviewTypeSubfield.getData().equals("Rezension")) {
                reviews_cache.add(parentId + (char) 0x1F + reviewerSubfield.getData() + (char) 0x1F + title);
            } else if (reviewTypeSubfield.getData().equals("Rezension von")) {
                reviewedRecords_cache.add(parentId + (char) 0x1F + reviewer + (char) 0x1F + title);
            }
        }
    }

    public Set<String> getReviews(final Record record) {
        collectReviewsAndReviewedRecords(record);
        return reviews_cache;
    }

    public Set<String> getReviewedRecords(final Record record) {
        collectReviewsAndReviewedRecords(record);
        return reviewedRecords_cache;
    }

    /**
     * @param record
     *            the record
     * @param fieldnums
     * @return
     */
    public Set<String> getSuperMP(final Record record, final String fieldnums) {
        final Set<String> retval = new LinkedHashSet<>();
        final HashMap<String, String> resvalues = new HashMap<>();
        final HashMap<String, Integer> resscores = new HashMap<>();

        String value;
        String id;
        Integer score;
        Integer cscore;
        String fnum;
        String fsfc;

        final String[] fields = fieldnums.split(":");
        for (final String field : fields) {

            fnum = field.replaceAll("[a-z]+$", "");
            fsfc = field.replaceAll("^[0-9]+", "");

            final List<VariableField> fs = record.getVariableFields(fnum);
            if (fs == null) {
                continue;
            }
            for (final VariableField variableField : fs) {
                final DataField dataField = (DataField) variableField;
                final Subfield subfieldW = dataField.getSubfield('w');
                if (subfieldW == null) {
                    continue;
                }
                final Subfield fsubany = dataField.getSubfield(fsfc.charAt(0));
                if (fsubany == null) {
                    continue;
                }
                value = fsubany.getData().trim();
                id = subfieldW.getData().replaceAll("^\\([^\\)]+\\)", "");

                // Count number of commas in "value":
                score = value.length() - value.replace(",", "").length();

                if (resvalues.containsKey(id)) {
                    cscore = resscores.get(id);
                    if (cscore > score) {
                        continue;
                    }
                }
                resvalues.put(id, value);
                resscores.put(id, score);
            }
        }

        for (final String key : resvalues.keySet()) {
            value = "(" + key + ")" + resvalues.get(key);
            retval.add(value);
        }

        return retval;
    }

    /**
     * get the ISILs from LOK-tagged fields
     * <p/>
     * Typical LOK-Section below a Marc21 - Title-Set of a record: LOK |0 000
     * xxxxxnu a22 zn 4500 LOK |0 001 000001376 LOK |0 003 DE-576 LOK |0 004
     * 000000140 LOK |0 005 20020725000000 LOK |0 008
     * 020725||||||||||||||||ger||||||| LOK |0 014 |a 000001368 |b DE-576 LOK |0
     * 541 |e 76.6176 LOK |0 852 |a DE-Sp3 LOK |0 852 1 |c B IV 529 |9 00
     * <p/>
     * LOK = Field |0 852 = Subfield |a DE-Sp3 = Subfield with ISIL
     *
     * @param record
     *            the record
     * @return Set of isils
     */
    public Set<String> getIsils(final Record record) {
        if (isils_cache != null) {
            return isils_cache;
        }

        final Set<String> isils = new LinkedHashSet<>();
        final List<VariableField> fields = record.getVariableFields("LOK");
        if (fields != null) {
            for (final VariableField variableField : fields) {
                final DataField lokfield = (DataField) variableField;
                final Subfield subfield0 = lokfield.getSubfield('0');
                if (subfield0 == null || !subfield0.getData().startsWith("852")) {
                    continue;
                }
                final Subfield subfieldA = lokfield.getSubfield('a');
                if (subfieldA != null) {
                    isils.add(subfieldA.getData());
                }
            }
        }

        if (isils.isEmpty()) { // Nothing worked!
            isils.add("Unknown");
        }
        this.isils_cache = isils;
        return isils;
    }

    public Set<String> getJournalIssue(final Record record) {
        final DataField _773Field = (DataField)record.getVariableField("773");
        if (_773Field == null)
            return null;

        final Subfield aSubfield = _773Field.getSubfield('a');
        if (aSubfield == null)
            return null;

        final Set<String> subfields = new LinkedHashSet<String>();
        subfields.add(aSubfield.getData());

        final Subfield gSubfield = _773Field.getSubfield('g');
        if (gSubfield != null)
            subfields.add(gSubfield.getData());

        final List<Subfield> wSubfields = _773Field.getSubfields('w');
        for (final Subfield wSubfield : wSubfields) {
            final String subfieldContents = wSubfield.getData();
            if (subfieldContents.startsWith("(DE-576)"))
                subfields.add(subfieldContents);
        }

        return subfields;
    }

    /**
     * @param record
     *            the record
     * @return
     */
    public String isAvailableInTuebingen(final Record record) {
        return Boolean.toString(!record.getVariableFields("SIG").isEmpty());
    }

    /**
     * get the collections from LOK-tagged fields
     * <p/>
     * Typical LOK-Section below a Marc21 - Title-Set of a record: LOK |0 000
     * xxxxxnu a22 zn 4500 LOK |0 001 000001376 LOK |0 003 DE-576 LOK |0 004
     * 000000140 LOK |0 005 20020725000000 LOK |0 008
     * 020725||||||||||||||||ger||||||| LOK |0 014 |a 000001368 |b DE-576 LOK |0
     * 541 |e 76.6176 LOK |0 852 |a DE-Sp3 LOK |0 852 1 |c B IV 529 |9 00
     * <p/>
     * LOK = Field |0 852 = Subfield |a DE-Sp3 = Subfield with ISIL
     *
     * @param record
     *            the record
     * @return Set of collections
     */
    public Set<String> getCollections(final Record record) {
        final Set<String> isils = getIsils(record);
        final Set<String> collections = new HashSet<>();
        for (final String isil : isils) {
            final String collection = isil_to_department_map.get(isil);
            if (collection != null) {
                collections.add(collection);
            } else {
                throw new IllegalArgumentException("Unknown ISIL: " + isil);
            }
        }

        if (collections.isEmpty())
            collections.add("Unknown");

        return collections;
    }

    /**
     * @param record
     *            the record
     */
    public String getInstitution(final Record record) {
        final Set<String> collections = getCollections(record);
        return collections.iterator().next();
    }

    private static boolean isValidMonthCode(final String month_candidate) {
        try {
            final int month_code = Integer.parseInt(month_candidate);
            return month_code >= 1 && month_code <= 12;
        } catch (NumberFormatException e) {
            return false;
        }
    }

    /**
     * @param record
     *            the record
     */
    public String getTueLocalIndexedDate(final Record record) {
        for (final VariableField variableField : record.getVariableFields("LOK")) {
            final DataField lokfield = (DataField) variableField;
            final List<Subfield> subfields = lokfield.getSubfields();
            final Iterator<Subfield> subfieldsIter = subfields.iterator();
            while (subfieldsIter.hasNext()) {
                Subfield subfield = subfieldsIter.next();
                char formatCode = subfield.getCode();

                String dataString = subfield.getData();
                if (formatCode != '0' || !dataString.startsWith("938") || !subfieldsIter.hasNext()) {
                    continue;
                }

                subfield = subfieldsIter.next();
                formatCode = subfield.getCode();
                if (formatCode != 'a') {
                    continue;
                }

                dataString = subfield.getData();
                if (dataString.length() != 4) {
                    continue;
                }

                final String sub_year_text = dataString.substring(0, 2);
                final int sub_year = Integer.parseInt("20" + sub_year_text);
                final int current_year = Calendar.getInstance().get(Calendar.YEAR);
                final String year;
                if (sub_year > current_year) {
                    // It is from the last century
                    year = "19" + sub_year_text;
                } else {
                    year = "20" + sub_year_text;
                }

                final String month = dataString.substring(2, 4);
                if (!isValidMonthCode(month)) {
                    logger.severe("in getTueLocalIndexedDate: bad month in LOK 988 field: " + month
                                  + "! (PPN: " + record.getControlNumber() + ")");
                    return null;
                }
                return year + "-" + month + "-01T11:00:00.000Z";
            }
        }
        return null;
    }

    /*
     * translation map cache
     */
    static private Map<String, String> translation_map_en = new HashMap<String, String>();
    static private Map<String, String> translation_map_fr = new HashMap<String, String>();
    static private Map<String, String> translation_map_it = new HashMap<String, String>();
    static private Map<String, String> translation_map_es = new HashMap<String, String>();
    static private Map<String, String> translation_map_hant = new HashMap<String, String>();
    static private Map<String, String> translation_map_hans = new HashMap<String, String>();

    /**
     * get translation map for normdata translations
     *
     * either get from cache or load from file, if cache empty
     *
     * @param langShortcut
     *
     * @return Map<String, String>
     * @throws IllegalArgumentException
     */
    static public Map<String, String> getTranslationMap(final String langShortcut) throws IllegalArgumentException {
        Map<String, String> translation_map;

        switch (langShortcut) {
        case "en":
            translation_map = translation_map_en;
            break;
        case "fr":
            translation_map = translation_map_fr;
            break;
        case "it":
            translation_map = translation_map_it;
            break;
        case "es":
            translation_map = translation_map_es;
            break;
        case "hant":
            translation_map = translation_map_hant;
            break;
        case "hans":
            translation_map = translation_map_hans;
            break;
        default:
            throw new IllegalArgumentException("Invalid language shortcut: " + langShortcut);
        }

        final String dir = "/usr/local/ub_tools/bsz_daten/";
        final String ext = "txt";
        final String basename = "normdata_translations";
        String translationsFilename = dir + basename + "_" + langShortcut + "." + ext;

        // Only read the data from file if necessary
        if (translation_map.isEmpty() && (new File(translationsFilename).length() != 0))  {

            try {
                BufferedReader in = new BufferedReader(new FileReader(translationsFilename));
                String line;

                while ((line = in.readLine()) != null) {
                    String[] translations = line.split("\\|");
                    if (!translations[0].isEmpty() && !translations[1].isEmpty())
                        translation_map.put(translations[0], translations[1]);
                }
            } catch (IOException e) {
                logger.severe("Could not open file: " + e.toString());
                System.exit(1);
            }
        }

        return translation_map;
    }

    /**
     * translate a string
     *
     * @param string        string to translate
     * @param langShortcut  language code
     *
     * @return              translated string if available, else input string
     */
    static public String getTranslation(final String string, final String langShortcut) {
        if (langShortcut.equals("de")) {
            return string;
        }

        Map<String, String> translationMap = getTranslationMap(langShortcut);
        final String translatedString = translationMap.get(string);
        if (translatedString != null) {
            return translatedString;
        } else {
            return string;
        }
    }

    // Returns the contents of the first data field with tag "tag" and subfield code "subfield_code" or null if no
    // such field and subfield were found.
    static private String getFirstSubfieldValue(final Record record, final String tag, final char subfieldCode) {
        if (tag == null || tag.length() != 3)
            throw new IllegalArgumentException("bad tag (null or length != 3)!");

        for (final VariableField variableField : record.getVariableFields(tag)) {
            final DataField dataField = (DataField) variableField;
            final Subfield subfield = dataField.getSubfield(subfieldCode);
            if (subfield != null)
                return subfield.getData();
        }

        return null;
    }

    /**
     * @param record
     *            the record
     */
    public String getPageRange(final Record record) {
        final String field_value = getFirstSubfieldValue(record, "936", 'h');
        if (field_value == null)
            return null;

        final Matcher matcher1 = PAGE_RANGE_PATTERN1.matcher(field_value);
        if (matcher1.matches())
            return matcher1.group(1) + "-" + matcher1.group(2);

        final Matcher matcher2 = PAGE_RANGE_PATTERN2.matcher(field_value);
        if (matcher2.matches())
            return matcher2.group(1) + "-" + matcher2.group(2);

        final Matcher matcher3 = PAGE_RANGE_PATTERN3.matcher(field_value);
        if (matcher3.matches())
            return matcher3.group(1) + "-";

        return null;
    }

    /**
     * Returns a Set<String> of Persistent Identifiers, e.g. DOIs and URNs
     * e.g.
     *  DOI:<doi1>
     *  URN:<urn1>
     *  URN:<urn2>
     * URLs are scanned for URNs from 856$u. "urn:" will be part of the URN.
     * Furthermore 024$2 will be checked for "doi".
     */
    public Set<String> getTypesAndPersistentIdentifiers(final Record record) {
        final Set<String> result = new TreeSet<>();

        // Handle DOIs
        for (final VariableField variableField : record.getVariableFields("024")) {
            final DataField field = (DataField) variableField;
            final Subfield subfield_2 = field.getSubfield('2');
            if (subfield_2 != null && subfield_2.getData().equals("doi")) {
                final Subfield subfield_a = field.getSubfield('a');
                if (subfield_a != null) {
                    result.add("DOI:" + subfield_a.getData());
                }
            }
        }

        // Handle URNs
        for (final VariableField variableField : record.getVariableFields("856")) {
            final DataField field = (DataField) variableField;

            for (final Subfield subfield_u : field.getSubfields('u')) {
                final String rawLink = subfield_u.getData();
                final int index = rawLink.indexOf("urn:", 0);

                if (index >= 0) {
                    final String link = rawLink.substring(index);
                    result.add("URN:" + link);
                }
            }
        }

        return result;
    }

    /**
     * @param record
     *            the record
     */
    public String getContainerYear(final Record record) {
        final String field_value = getFirstSubfieldValue(record, "936", 'j');
        if (field_value == null)
            return null;

        final Matcher matcher = VALID_FOUR_DIGIT_YEAR_PATTERN.matcher(field_value);
        return matcher.matches() ? matcher.group(1) : null;
    }

    /**
     * @param record
     *            the record
     */
    public String getContainerVolume(final Record record) {
        final String field_value = getFirstSubfieldValue(record, "936", 'd');
        if (field_value == null)
            return null;

        final Matcher matcher = VOLUME_PATTERN.matcher(field_value);
        return matcher.matches() ? matcher.group(1) : null;
    }

    public Set<String> map935b(final Record record, final Map<String, String> map) {
        final Set<String> results = new TreeSet<>();
        String last_unmappable_physical_code = null;
        for (final DataField data_field : record.getDataFields()) {
            if (!data_field.getTag().equals("935"))
                continue;

            final List<Subfield> physical_code_subfields = data_field.getSubfields('b');
            for (final Subfield physical_code_subfield : physical_code_subfields) {
                final String physical_code = physical_code_subfield.getData();
                if (map.containsKey(physical_code))
                    results.add(map.get(physical_code));
                else
                    last_unmappable_physical_code = physical_code;
            }
        }

        if (results.isEmpty() && last_unmappable_physical_code != null)
            logger.severe("in TuelibMixin.getPhysicalType: can't map \"" + last_unmappable_physical_code + "\"!");

        return results;
    }

    /**
     * @param record
     *            the record
     */
    public Set<String> getPhysicalType(final Record record) {
        return map935b(record, TuelibMixin.phys_code_to_full_name_map);
    }

    // Removes any non-letters from "original_role".
    private static String cleanRole(final String original_role) {
        final StringBuilder canonised_role = new StringBuilder();
        for (final char ch : original_role.toCharArray()) {
            if (Character.isLetter(ch))
                canonised_role.append(ch);
        }

        return canonised_role.toString();
    }

    private static final char[] author2SubfieldCodes = new char[] { 'a', 'b', 'c', 'd' };

    private boolean isHonoree(final List<Subfield> subfieldFields4) {
        for (final Subfield subfield4 : subfieldFields4) {
            if (subfield4.getData().equals("hnr"))
                return true;
        }

        return false;
    }

    /**
     * @param record
     *            the record
     */
    public Set<String> getAuthors2AndRoles(final Record record) {
        final Set<String> results = new TreeSet<>();
        for (final VariableField variableField : record.getVariableFields("700")) {
            final DataField dataField = (DataField) variableField;

            String author2 = null;
            for (char subfieldCode : author2SubfieldCodes) {
                final Subfield subfieldField = dataField.getSubfield(subfieldCode);
                if (subfieldField != null) {
                    author2 = subfieldField.getData();
                    break;
                }
            }
            if (author2 == null)
                continue;

            final List<Subfield> _4Subfields = dataField.getSubfields('4');
            if (_4Subfields == null || _4Subfields.isEmpty() || isHonoree(_4Subfields))
                continue;

            final StringBuilder author2AndRoles = new StringBuilder();
            author2AndRoles.append(author2.replace("$", ""));
            for (final Subfield _4Subfield : _4Subfields) {
                author2AndRoles.append('$');
                author2AndRoles.append(cleanRole(_4Subfield.getData()));
            }
            results.add(author2AndRoles.toString());
        }

        return results;
    }

    private Set<String> addHonourees(final Record record, final Set<String> values) {
        for (final VariableField variableField : record.getVariableFields("700")) {
            final DataField dataField = (DataField) variableField;
            final List<Subfield> subfieldFields4 = dataField.getSubfields('4');
            if (subfieldFields4 != null) {
                for (final Subfield subfield4 : subfieldFields4) {
                    if (subfield4.getData().equals("hnr")) {
                        final List<Subfield> subfieldsA = dataField.getSubfields('a');
                        if (subfieldsA != null) {
                            for (final Subfield subfieldA : subfieldsA)
                                values.add(subfieldA.getData());
                        }
                        break;
                    }
                }
            }
        }

        return values;
    }

    public Set<String> getValuesOrUnassigned(final Record record, final String fieldSpecs) {
        final Set<String> values = SolrIndexer.instance().getFieldList(record, fieldSpecs);
        if (values.isEmpty()) {
            values.add(UNASSIGNED_STRING);
        }
        return values;
    }


    /**
     * Parse the field specifications
     */
    private Map<String, String> parseTopicSeparators(String separatorSpec) {
        final Map<String, String> separators = new HashMap<String, String>();

        // Split the string at unescaped ":"
        // See
        // http://stackoverflow.com/questions/18677762/handling-delimiter-with-escape-characters-in-java-string-split-method
        // (20160416)

        final String fieldDelim = ":";
        final String subfieldDelim = "$";
        final String esc = "\\";
        final String regexColon = "(?<!" + Pattern.quote(esc) + ")" + Pattern.quote(fieldDelim);
        final String regexSubfield = "(?<!" + Pattern.quote(esc) + ")" + Pattern.quote(subfieldDelim) + "([a-zA-Z])(.*)";
        final Pattern SUBFIELD_PATTERN = Pattern.compile(regexSubfield);

        String[] subfieldSeparatorList = separatorSpec.split(regexColon);
        for (String s : subfieldSeparatorList) {
<<<<<<< HEAD
            // logger.info("separator Spec: " + s);
=======
>>>>>>> 26379ca2
            // Create map of subfields and separators
            Matcher subfieldMatcher = SUBFIELD_PATTERN.matcher(s);

            // Extract the subfield
            if (subfieldMatcher.find()) {
                // Get $ and the character
                String subfield = subfieldMatcher.group(1);
                String separatorToUse = subfieldMatcher.group(2);
<<<<<<< HEAD
                // logger.info("Inserting separators | subfield: " +
                // subfield + " - text: " + separatorToUse);
=======
>>>>>>> 26379ca2
                separators.put(subfield, separatorToUse.replace(esc, ""));
            }
            // Use an expression that does not specify a subfield as default
            // value
            else {
                separators.put("default", s.replace(esc, ""));
            }
        }

        return separators;
    }

    /*
     * Helper Class for passing symbol pairs in bracket directives
     */
     private class SymbolPair {
        public char opening;
        public char closing;
     }


    /*
     * Function to parse out special forms of separator specs needed to include a term bracketed in symbol pairs
     * e.g. opening and closing parentheses
     * Changes the character arguments
     */
    private SymbolPair parseBracketDirective(final String separator) {
        final Matcher matcher = BRACKET_DIRECTIVE_PATTERN.matcher(separator);
        if (!matcher.matches())
            throw new IllegalArgumentException("Invalid Bracket Specification");

        final SymbolPair symbolPair = new SymbolPair();
        symbolPair.opening = matcher.group(1).charAt(0);
        symbolPair.closing = matcher.group(2).charAt(0);
        return symbolPair;
    }


    private Boolean isBracketDirective(final String separator) {
        final Matcher matcher = BRACKET_DIRECTIVE_PATTERN.matcher(separator);
        return matcher.matches();
    }


    private final static Pattern NUMBER_END_PATTERN = Pattern.compile("([^\\d\\s<>]+)(\\s*<?\\d+(-\\d+)>?$)");

    /**
     * Translate a single term to given language if a translation is found
     */
    public String translateTopic(String topic, String langShortcut) {
        if (langShortcut.equals("de"))
            return topic;

        Map<String, String> translation_map = TuelibMixin.getTranslationMap(langShortcut);
        Matcher numberEndMatcher = NUMBER_END_PATTERN.matcher(topic);

        // Some terms contain slash separated subterms, see whether we can
        // translate them
        if (topic.contains("\\/")) {
            String[] subtopics = topic.split("\\\\/");
            int i = 0;
            for (String subtopic : subtopics) {
                subtopics[i] = (translation_map.get(subtopic) != null) ? translation_map.get(subtopic) : subtopic;
                ++i;
            }
            topic = Utils.join(new HashSet<String>(Arrays.asList(subtopics)), "/");
        }
        // If we have a topic and a following number, try to separate the word and join it afterwards
        // This is especially important for time informations where we provide special treatment
        else if (numberEndMatcher.find()) {
            String topicText = numberEndMatcher.group(1);
            String numberExtension = numberEndMatcher.group(2);
            if (topicText.equals("Geschichte")) {
                switch (langShortcut) {
                case "en":
                    topic = "History" + numberExtension;
                    break;
                case "fr":
                    topic = "Histoire" + numberExtension;
                    break;
                }
            } else
                topic = translation_map.get(topicText) != null ? translation_map.get(topicText) + numberExtension
                                                               : topic;
        } else
            topic = (translation_map.get(topic) != null) ? translation_map.get(topic) : topic;

        return topic;
    }

    /**
     * Generate Separator according to specification
     */
    public String getSubfieldBasedSeparator(Map<String, String> separators, char subfieldCodeChar) {
        String subfieldCodeString = Character.toString(subfieldCodeChar);
        String separator = separators.get(subfieldCodeString) != null ? separators.get(subfieldCodeString)
                                                                      : separators.get("default");

        return separator;
    }

    /**
     * Predicates for choosing only a subset of all standardized subjects
     * In the q-Subfield of 689 standardized subjects we have "z" (time subject), "f" (genre subject), "g" (region subject)
     */

    Function<DataField, Boolean> _689IsOrdinarySubject = (DataField marcField) -> {
        if (!marcField.getTag().equals("689"))
            return true;

        Subfield subfieldQ = marcField.getSubfield('q');
        if (subfieldQ == null)
            return true;

        String _qData = subfieldQ.getData();
        return !_qData.equals("z") && !_qData.equals("f") && !_qData.equals("g");
    };


    Function<DataField, Boolean> _689IsTimeSubject = (DataField marcField) -> {
        if (!marcField.getTag().equals("689"))
            return true;
        Subfield subfieldQ = marcField.getSubfield('q');
        return subfieldQ != null && subfieldQ.getData().equals("z");
    };


    Function<DataField, Boolean> _689IsGenreSubject = (DataField marcField) -> {
        if (!marcField.getTag().equals("689"))
            return true;
        Subfield subfieldQ = marcField.getSubfield('q');
        return subfieldQ != null && subfieldQ.getData().equals("f");
    };


    Function<DataField, Boolean> _689IsRegionSubject = (DataField marcField) -> {
        if (!marcField.getTag().equals("689"))
            return true;
        Subfield subfieldQ = marcField.getSubfield('q');
        return subfieldQ != null &&  subfieldQ.getData().equals("g");
    };



    private void getTopicsCollector(final Record record, String fieldSpec, Map<String, String> separators,
                                    Collection<String> collector, String langShortcut) {
        getTopicsCollector(record, fieldSpec, separators, collector, langShortcut, null);
    }

    /**
     * Abstract out topic extract from LOK and ordinary field handling
     */
    private void extractTopicsHelper(final List<VariableField> marcFieldList, final Map<String, String> separators, final Collection<String> collector,
                            final  String langShortcut, final String fldTag, final String subfldTags, final Function<DataField, Boolean> includeFieldPredicate) {
        final Pattern subfieldPattern = Pattern.compile(subfldTags.length() == 0 ? ".*"
                                              : String.join("|", subfldTags.split("(?!^)")));
        final StringBuffer buffer = new StringBuffer("");

        for (final VariableField vf : marcFieldList) {
            final DataField marcField = (DataField) vf;
            // Skip fields that do not match our criteria
            if (includeFieldPredicate != null && (!includeFieldPredicate.apply(marcField)))
                continue;
            final List<Subfield> subfields = marcField.getSubfields();
            // Case 1: The separator specification is empty thus we
            // add the subfields individually
            if (separators.get("default").equals("")) {
                for (final Subfield subfield : subfields) {
                    if (Character.isDigit(subfield.getCode()))
                        continue;
                    final String term = subfield.getData().trim();
                    if (term.length() > 0)
                        collector.add(translateTopic(DataUtil.cleanData(term.replace("/", "\\/")), langShortcut));
                }
            }
            // Case 2: Generate a complex string using the
            // separators
            else {
                for (final Subfield subfield : subfields) {
                    // Skip numeric fields
                    if (Character.isDigit(subfield.getCode()))
                        continue;
                    final Matcher matcher = subfieldPattern.matcher("" + subfield.getCode());
                    if (matcher.find()) {
                        final String term = subfield.getData().trim();
                        if (buffer.length() > 0) {
                            String separator = getSubfieldBasedSeparator(separators, subfield.getCode());
                            if (separator != null) {
                                if (isBracketDirective(separator)) {
                                    
                                    final SymbolPair symbolPair = parseBracketDirective(separator);
                                    final String translatedTerm = translateTopic(term.replace("/", "\\/"), langShortcut);
                                    buffer.append(" " + symbolPair.opening + translatedTerm + symbolPair.closing);
                                    continue;
                                 } else if (buffer.length() > 0)
                                    buffer.append(separator);
                            }
                         }
                         buffer.append(translateTopic(term.replace("/", "\\/"), langShortcut));
                    }
                }
            }
            if (buffer.length() > 0)
                collector.add(DataUtil.cleanData(buffer.toString()));
        }
    } // end extractTopicsHelper

    /**
     * Abstraction for iterating over the subfields
     */

    /**
     * Generic function for topics that abstracts from a set or list collector
     * It is based on original SolrIndex.getAllSubfieldsCollector but allows to
     * specify several different separators to concatenate the single subfields
     * Moreover numeric subfields are filtered out since they do not contain data
     * to be displayed. Separators can be defined on a subfield basis as a list in
     * the format
     *   separator_spec          :== separator | subfield_separator_list
     *   subfield_separator_list :== subfield_separator_spec |  subfield_separator_spec ":" subfield_separator_list |
     *                               subfield_separator_spec ":" separator
     *   subfield_separator_spec :== subfield_spec separator subfield_spec :== "$" character_subfield
     *   character_subfield      :== A character subfield (e.g. p,n,t,x...)
     *   separator               :== separator_without_control_characters+ | separator "\:" separator |
     *                               separator "\$" separator | separator "\[" separator | separator "\]" separator |
     *                               bracket_directive
     *   separator_without_control_characters :== All characters without ":" and "$" | empty_string
     *   bracket_directive       :== [opening_character no_space closing_character]
     *   no_space                :== ""
     *   opening_character       :== A single character to be prepended on the left side
     *   closing character       :== A single character to be appended on the right side
     */
    private void getTopicsCollector(final Record record, String fieldSpec, Map<String, String> separators,
                                    Collection<String> collector, String langShortcut, Function<DataField, Boolean> includeFieldPredicate)

    {
        String[] fldTags = fieldSpec.split(":");
        String fldTag;
        String subfldTags;
        List<VariableField> marcFieldList;

        for (int i = 0; i < fldTags.length; i++) {
            // Check to ensure tag length is at least 3 characters
            if (fldTags[i].length() < 3) {
                continue;
            }

            // Handle "Lokaldaten" appropriately
            if (fldTags[i].substring(0, 3).equals("LOK")) {

                if (fldTags[i].substring(3, 6).length() < 3) {
                    logger.severe("Invalid tag for \"Lokaldaten\": " + fldTags[i]);
                    continue;
                }
                // Save LOK-Subfield
                // Currently we do not support specifying an indicator
                fldTag = fldTags[i].substring(0, 6);
                subfldTags = fldTags[i].substring(6);
            } else {
                fldTag = fldTags[i].substring(0, 3);
                subfldTags = fldTags[i].substring(3);
            }
            // Case 1: We have a LOK-Field
            if (fldTag.startsWith("LOK")) {
                // Get subfield 0 since the "subtag" is saved here
                marcFieldList = record.getVariableFields("LOK");
                if (!marcFieldList.isEmpty())
                    extractTopicsHelper(marcFieldList, separators, collector, langShortcut, fldTag, subfldTags, includeFieldPredicate);
            }
            // Case 2: We have an ordinary MARC field
            else {
                marcFieldList = record.getVariableFields(fldTag);
                if (!marcFieldList.isEmpty()) {
                    extractTopicsHelper(marcFieldList, separators, collector, langShortcut, fldTag, subfldTags, includeFieldPredicate);
                }
            }
        }
        return;
    }

    public Set<String> getTopics(final Record record, String fieldSpec, String separatorSpec, String langShortcut)
        throws FileNotFoundException
    {
        final Set<String> topics = new HashSet<String>();
        // It seems to be a general rule that in the fields that the $p fields
        // are converted to a '.'
        // $n is converted to a space if there is additional information
        Map<String, String> separators = parseTopicSeparators(separatorSpec);
        getTopicsCollector(record, fieldSpec, separators, topics, langShortcut);
        return addHonourees(record, topics);
    }


    public Set<String> getTopicFacet(final Record record, final String fieldSpecs, String separatorSpec) {
       return getTopicFacetTranslated(record, fieldSpecs, separatorSpec, "de");
    }

    public Set<String> getValuesOrUnassignedTranslated(final Record record, final String fieldSpecs,
                                                       final String langShortcut)
    {
        Set<String> valuesTranslated = new TreeSet<String>();
        Set<String> values = getValuesOrUnassigned(record, fieldSpecs);
        for (final String value : values) {
            final String translatedValue = getTranslation(value, langShortcut);
            valuesTranslated.add(translatedValue);
        }
        return valuesTranslated;
    }


    public Set<String> getTopicFacetTranslated(final Record record, final String fieldSpecs, String separatorSpec, final String lang) {
        final Map<String, String> separators = parseTopicSeparators(separatorSpec);
        final Set<String> valuesTranslated = new HashSet<String>();
        getTopicsCollector(record, fieldSpecs, separators, valuesTranslated, lang, _689IsOrdinarySubject);
        // The topic collector generates a chain of all specified subfields for a field
        // In some cases this is unintended behaviour since different topics are are independent
        // To ensure that those chains are broken up again, make sure to specify a triple pipe (="|||") separator for these
        // subfields
        // Rewrite slashes
        final Set<String> toRemove = new HashSet<String>();
        final Set<String> toAdd = new HashSet<String>();
        valuesTranslated.forEach((entry) -> { final String[] triplePipeSeparatedStringChain = entry.split(Pattern.quote("|||"));
                                              if (triplePipeSeparatedStringChain.length > 1 || entry.contains("\\/")) {
                                                  toRemove.add(entry);
                                                  for (final String topic : triplePipeSeparatedStringChain)
                                                      toAdd.add(topic.replace("\\/", "/"));
                                              }
                                            });
        valuesTranslated.removeAll(toRemove);
        valuesTranslated.addAll(toAdd);
        return addHonourees(record, valuesTranslated);
    }

    public String getFirstValueOrUnassigned(final Record record, final String fieldSpecs) {
        final Set<String> values = SolrIndexer.instance().getFieldList(record, fieldSpecs);
        if (values.isEmpty()) {
            values.add(UNASSIGNED_STRING);
        }
        return values.iterator().next();
    }

    private static boolean isSerialComponentPart(final Record record) {
        final String leader = record.getLeader().toString();
        return leader.charAt(7) == 'b';
    }


    private String checkValidYear(String fourDigitYear) {
        Matcher validFourDigitYearMatcher = VALID_FOUR_DIGIT_YEAR_PATTERN.matcher(fourDigitYear);
        return validFourDigitYearMatcher.matches() ? fourDigitYear : "";
    }

    private String yyMMDateToString(final String controlNumber, final String yyMMDate) {
        int currentYear = Calendar.getInstance().get(Calendar.YEAR);
        int yearTwoDigit = currentYear - 2000;  // If extraction fails later we fall back to current year
        try {
            yearTwoDigit = Integer.parseInt(yyMMDate.substring(0, 1));
        }
        catch (NumberFormatException e) {
            logger.severe("in yyMMDateToString: expected date in YYMM format, found \"" + yyMMDate
                          + "\" instead! (Control number was " + controlNumber + ")");
        }
        return Integer.toString(yearTwoDigit < (currentYear - 2000) ? (2000 + yearTwoDigit) : (1900 + yearTwoDigit));
    }

    /**
     * Get all available dates from the record.
     *
     * @param record MARC record
     *
     * @return set of dates
     */

    public Set<String> getDatesBasedOnRecordType(final Record record) {
        final Set<String> dates = new LinkedHashSet<>();
        final Set<String> format = getFormatIncludingElectronic(record);

        // Case 1 [Website]
        if (format.contains("Website")) {
            final ControlField _008_field = (ControlField) record.getVariableField("008");
            if (_008_field == null) {
                logger.severe("getDatesBasedOnRecordType [No 008 Field for Website " + record.getControlNumber() + "]");
                return dates;
            }
            dates.add(yyMMDateToString(record.getControlNumber(), _008_field.getData()));
            return dates;
        }

        // Case 2 [Reproduction] (Reproductions have the publication date of the original work in 534$c.)
        final VariableField _534Field = record.getVariableField("534");
        if (_534Field != null) {
            final DataField dataField = (DataField) _534Field;
            final Subfield cSubfield = dataField.getSubfield('c');
            if (cSubfield != null) {
                // strip non-digits at beginning and end (e.g. "©")
                String date = cSubfield.getData();
                date = date.replaceAll("^[^0-9]+", "");
                date = date.replaceAll("[^0-9]+$", "");
                dates.add(date);
                return dates;
            }
        }

        // Case 3 [Article or Review]
        // Match also the case of publication date transgressing one year
        // (Format YYYY/YY for older and Format YYYY/YYYY) for
        // newer entries
        if (format.contains("Article") || (format.contains("Review") && !format.contains("Book"))) {
            final List<VariableField> _936Fields = record.getVariableFields("936");
            for (VariableField _936VField : _936Fields) {
                DataField _936Field = (DataField) _936VField;
                final Subfield jSubfield = _936Field.getSubfield('j');
                if (jSubfield != null) {
                    String yearOrYearRange = jSubfield.getData();
                    // Partly, we have additional text like "Post annum domini" in the front, so do away with that
                    yearOrYearRange = yearOrYearRange.replaceAll("^[\\D\\[\\]]+", "");
                    // Make sure we do away with brackets
                    yearOrYearRange = yearOrYearRange.replaceAll("[\\[|\\]]", "");
                    dates.add(yearOrYearRange.length() > 4 ? yearOrYearRange.substring(0, 4) : yearOrYearRange);
                }
            }
            if (dates.isEmpty())
                logger.severe("getDatesBasedOnRecordType [Could not find proper 936 field date content for: " + record.getControlNumber() + "]");
            else
                return dates;
        }

        // Case 4:
        // Test whether we have a 190j field
        // This was generated in the pipeline for superior works that do not contain a reasonable 008(7,10) entry
        final List<VariableField> _190Fields = record.getVariableFields("190");
        for (VariableField _190VField : _190Fields) {
            final DataField _190Field = (DataField) _190VField;
            final Subfield jSubfield = _190Field.getSubfield('j');
            if (jSubfield != null)
                dates.add(jSubfield.getData());
            else
                logger.severe("getDatesBasedOnRecordType [No 190j subfield for PPN " + record.getControlNumber() + "]");
            
            return dates;
        }


        // Case 5:
        // Use the sort date given in the 008-Field
        final ControlField _008_field = (ControlField) record.getVariableField("008");
        if (_008_field == null) {
            logger.severe("getDatesBasedOnRecordType [Could not find 008 field for PPN:" + record.getControlNumber() + "]");
            return dates;
        }
        final String _008FieldContents = _008_field.getData();
        final String yearExtracted = _008FieldContents.substring(7, 11);
        // Test whether we have a reasonable value
        final String year = checkValidYear(yearExtracted);
        // log error if year is empty or not a year like "19uu"
        if (year.isEmpty() && !VALID_YEAR_RANGE_PATTERN.matcher(yearExtracted).matches())
            logger.severe("getDatesBasedOnRecordType [\"" + yearExtracted + "\" is not a valid year for PPN " + record.getControlNumber() + "]");
        else
            dates.add(year);

        return dates;
}


    public String isSuperiorWork(final Record record) {
        final DataField sprField = (DataField) record.getVariableField("SPR");
        if (sprField == null)
            return Boolean.FALSE.toString();
        return Boolean.toString(sprField.getSubfield('a') != null);
    }

    public String isSubscribable(final Record record) {
        final DataField sprField = (DataField) record.getVariableField("SPR");
        if (sprField == null)
            return Boolean.FALSE.toString();
        return Boolean.toString(sprField.getSubfield('b') != null);
    }

    private static String currentYear = null;

    /** @return the last two digits of the current year. */
    private static String getCurrentYear() {
        if (currentYear == null) {
            final DateFormat df = new SimpleDateFormat("yy");
            currentYear = df.format(Calendar.getInstance().getTime());
        }
        return currentYear;
    }

    /**
     * @brief Extracts the date (YYMMDD) that the record was created from a part
     *        of the 008 field.
     */
    public String getRecordingDate(final Record record) {
        final ControlField _008_field = (ControlField) record.getVariableField("008");
        final String fieldContents = _008_field.getData();

        final StringBuilder iso8601_date = new StringBuilder(10);
        iso8601_date.append(fieldContents.substring(0, 2).compareTo(getCurrentYear()) > 0 ? "19" : "20");
        iso8601_date.append(fieldContents.substring(0, 2));
        iso8601_date.append('-');
        iso8601_date.append(fieldContents.substring(2, 4));
        iso8601_date.append('-');
        iso8601_date.append(fieldContents.substring(4, 6));
        iso8601_date.append("T00:00:00Z");

        return iso8601_date.toString();
    }

    /**
     * @brief Extracts the date and time from the 005 field.
     */
    public String getLastModificationTime(final Record record) {
        final ControlField _005_field = (ControlField) record.getVariableField("005");
        final String fieldContents = _005_field.getData();

        final StringBuilder iso8601_date = new StringBuilder(19);
        iso8601_date.append(fieldContents.substring(0, 4));
        iso8601_date.append('-');
        iso8601_date.append(fieldContents.substring(4, 6));
        iso8601_date.append('-');
        iso8601_date.append(fieldContents.substring(6, 8));
        iso8601_date.append('T');
        iso8601_date.append(fieldContents.substring(8, 10));
        iso8601_date.append(':');
        iso8601_date.append(fieldContents.substring(10, 12));
        iso8601_date.append(':');
        iso8601_date.append(fieldContents.substring(12, 14));
        iso8601_date.append('Z');

        return iso8601_date.toString();
    }

    public Set<String> getGenreTranslated(final Record record, final String fieldSpecs, final String separatorSpec, final String lang) {
        Map<String, String> separators = parseTopicSeparators(separatorSpec);
        Set<String> genres = new HashSet<String>();
        getTopicsCollector(record, fieldSpecs, separators, genres, lang, _689IsGenreSubject);

        // Also try to find the code for "Festschrift" in 935$c:
        List<VariableField> _935Fields = record.getVariableFields("935");
        for (final VariableField _935Field : _935Fields) {
            DataField dataField = (DataField) _935Field;
            final List<Subfield> cSubfields = dataField.getSubfields('c');
            for (final Subfield cSubfield : cSubfields) {
                if (cSubfield.getData().toLowerCase().equals("fe"))
                    genres.add("Festschrift");
            }
        }

        if (genres.size() > 1)
            genres.remove(UNASSIGNED_STRING);

        return genres;
    }


    public Set<String> getRegionTranslated(final Record record, final String fieldSpecs, final String separatorSpec, final String lang) {
        Map<String, String> separators = parseTopicSeparators(separatorSpec);
        Set<String> region = new HashSet<String>();
        getTopicsCollector(record, fieldSpecs, separators, region, lang, _689IsRegionSubject);

        if (region.size() > 1)
            region.remove(UNASSIGNED_STRING);

        return region;
    }


    public Set<String> getTimeTranslated(final Record record, final String fieldSpecs, final String separatorSpec, final String lang) {
        Map<String, String> separators = parseTopicSeparators(separatorSpec);
        Set<String> time = new HashSet<String>();
        getTopicsCollector(record, fieldSpecs, separators, time, lang, _689IsTimeSubject);

        if (time.size() > 1)
            time.remove(UNASSIGNED_STRING);

        return time;
    }



    // Map used by getPhysicalType().
    private static final Map<String, String> phys_code_to_format_map;

    static {
        Map<String, String> tempMap = new HashMap<>();
        tempMap.put("arbtrans", "Transparency");
        tempMap.put("blindendr", "Braille");
        tempMap.put("bray", "BRDisc");
        tempMap.put("cdda", "SoundDisc");
        tempMap.put("ckop", "Microfiche");
        tempMap.put("cofz", "Online Resource");
        tempMap.put("crom", "CDROM");
        tempMap.put("dias", "Slide");
        tempMap.put("disk", "Diskette");
        tempMap.put("druck", "Printed Material");
        tempMap.put("dvda", "Audio DVD");
        tempMap.put("dvdr", "DVD-ROM");
        tempMap.put("dvdv", "Video DVD");
        tempMap.put("gegenst", "Physical Object");
        tempMap.put("handschr", "Longhand Text");
        tempMap.put("kunstbl", "Artistic Works on Paper");
        tempMap.put("lkop", "Mircofilm");
        tempMap.put("medi", "Multiple Media Types");
        tempMap.put("scha", "Record");
        tempMap.put("skop", "Microform");
        tempMap.put("sobildtt", "Audiovisual Carriers");
        tempMap.put("soerd", "Carriers of Other Electronic Data");
        tempMap.put("sott", "Carriers of Other Audiodata");
        tempMap.put("tonbd", "Audiotape");
        tempMap.put("tonks", "Audiocasette");
        tempMap.put("vika", "VideoCasette");
        phys_code_to_format_map = Collections.unmodifiableMap(tempMap);
    }

    // Map used by getMultipleFormats().
    private static final Map<String, String> _935a_to_format_map;

    static {
        Map<String, String> tempMap = new HashMap<>();
        tempMap.put("uwlx", "DictionaryEntryOrArticle");
        tempMap.put("BIDL", "Microfiche");
        tempMap.put("BIST", "Microfiche");
        tempMap.put("CICO", "Microfiche");
        tempMap.put("EDCO", "Microfiche");
        tempMap.put("PALA", "Microfiche");
        tempMap.put("WABU", "Microfiche");
        _935a_to_format_map = Collections.unmodifiableMap(tempMap);
    }

    // Set used by getPhysicalType().
    private static final Set<String> electronicResourceCarrierTypes;

    static {
        Set<String> tempSet = new HashSet<>();
        tempSet.add("cb");
        tempSet.add("cd");
        tempSet.add("ce");
        tempSet.add("ca");
        tempSet.add("cf");
        tempSet.add("ch");
        tempSet.add("cr");
        tempSet.add("ck");
        tempSet.add("cz");
        electronicResourceCarrierTypes = Collections.unmodifiableSet(tempSet);
    };

    /**
     * Determine Record Formats
     *
     * Overwrite the original VuFindIndexer getFormats to do away with the
     * single bucket approach, i.e. collect all formats you find, i.e. this is
     * the original code without premature returns which are left in commented
     * out
     *
     * @param record
     *            MARC record
     * @return set of record format
     */
    public Set<String> getMultipleFormats(final Record record) {
        final Set<String> result = map935b(record, TuelibMixin.phys_code_to_format_map);
        final String leader = record.getLeader().toString();
        final ControlField fixedField = (ControlField) record.getVariableField("008");
        final DataField title = (DataField) record.getVariableField("245");
        String formatString;
        char formatCode = ' ';
        char formatCode2 = ' ';
        char formatCode4 = ' ';

        // check if there's an h in the 245
        if (title != null) {
            if (title.getSubfield('h') != null) {
                if (title.getSubfield('h').getData().toLowerCase().contains("[electronic resource]")) {
                    result.add("Electronic");
                }
            }
        }

        // Evaluate the carrier-type field as to the object being an electronic resource or not:
        List<VariableField> _338_fields = record.getVariableFields("338");
        for (final VariableField _338_field : _338_fields) {
            final DataField dataField = (DataField) _338_field;
            if (dataField.getSubfield('b') != null
                && TuelibMixin.electronicResourceCarrierTypes.contains(dataField.getSubfield('b').getData()))
                result.add("Electronic");
        }

        // check the 007 - this is a repeating field
        List<VariableField> fields = record.getVariableFields("007");
        if (fields != null) {
            ControlField formatField;
            for (final VariableField varField : fields) {
                formatField = (ControlField) varField;
                formatString = formatField.getData().toUpperCase();
                formatCode = formatString.length() > 0 ? formatString.charAt(0) : ' ';
                formatCode2 = formatString.length() > 1 ? formatString.charAt(1) : ' ';
                formatCode4 = formatString.length() > 4 ? formatString.charAt(4) : ' ';
                switch (formatCode) {
                case 'A':
                    switch (formatCode2) {
                    case 'D':
                        result.add("Atlas");
                        break;
                    default:
                        result.add("Map");
                        break;
                    }
                    break;
                case 'C':
                    switch (formatCode2) {
                    case 'A':
                        result.add("TapeCartridge");
                        break;
                    case 'B':
                        result.add("ChipCartridge");
                        break;
                    case 'C':
                        result.add("DiscCartridge");
                        break;
                    case 'F':
                        result.add("TapeCassette");
                        break;
                    case 'H':
                        result.add("TapeReel");
                        break;
                    case 'J':
                        result.add("FloppyDisk");
                        break;
                    case 'M':
                    case 'O':
                        result.add("CDROM");
                        break;
                    case 'R':
                        // Do not return - this will cause anything with an
                        // 856 field to be labeled as "Electronic"
                        break;
                    default:
                        result.add("Software");
                        break;
                    }
                    break;
                case 'D':
                    result.add("Globe");
                    break;
                case 'F':
                    result.add("Braille");
                    break;
                case 'G':
                    switch (formatCode2) {
                    case 'C':
                    case 'D':
                        result.add("Filmstrip");
                        break;
                    case 'T':
                        result.add("Transparency");
                        break;
                    default:
                        result.add("Slide");
                        break;
                    }
                    break;
                case 'H':
                    result.add("Microfilm");
                    break;
                case 'K':
                    switch (formatCode2) {
                    case 'C':
                        result.add("Collage");
                        break;
                    case 'D':
                        result.add("Drawing");
                        break;
                    case 'E':
                        result.add("Painting");
                        break;
                    case 'F':
                        result.add("Print");
                        break;
                    case 'G':
                        result.add("Photonegative");
                        break;
                    case 'J':
                        result.add("Print");
                        break;
                    case 'L':
                        result.add("Drawing");
                        break;
                    case 'O':
                        result.add("FlashCard");
                        break;
                    case 'N':
                        result.add("Chart");
                        break;
                    default:
                        result.add("Photo");
                        break;
                    }
                    break;
                case 'M':
                    switch (formatCode2) {
                    case 'F':
                        result.add("VideoCassette");
                        break;
                    case 'R':
                        result.add("Filmstrip");
                        break;
                    default:
                        result.add("MotionPicture");
                        break;
                    }
                    break;
                case 'O':
                    result.add("Kit");
                    break;
                case 'Q':
                    result.add("MusicalScore");
                    break;
                case 'R':
                    result.add("SensorImage");
                    break;
                case 'S':
                    switch (formatCode2) {
                    case 'D':
                        result.add("SoundDisc");
                        break;
                    case 'S':
                        result.add("SoundCassette");
                        break;
                    default:
                        result.add("SoundRecording");
                        break;
                    }
                    break;
                case 'V':
                    switch (formatCode2) {
                    case 'C':
                        result.add("VideoCartridge");
                        break;
                    case 'D':
                        switch (formatCode4) {
                        case 'S':
                            result.add("BRDisc");
                            break;
                        case 'V':
                        default:
                            result.add("VideoDisc");
                            break;
                        }
                        break;
                    case 'F':
                        result.add("VideoCassette");
                        break;
                    case 'R':
                        result.add("VideoReel");
                        break;
                    default:
                        result.add("Video");
                        break;
                    }
                    break;
                }
            }
        }
        // check the Leader at position 6
        char leaderBit = leader.charAt(6);
        switch (Character.toUpperCase(leaderBit)) {
        case 'C':
        case 'D':
            result.add("MusicalScore");
            break;
        case 'E':
        case 'F':
            result.add("Map");
            break;
        case 'G':
            result.add("Slide");
            break;
        case 'I':
            result.add("SoundRecording");
            break;
        case 'J':
            result.add("MusicRecording");
            break;
        case 'K':
            result.add("Photo");
            break;
        case 'M':
            result.add("Electronic");
            break;
        case 'O':
        case 'P':
            result.add("Kit");
            break;
        case 'R':
            result.add("PhysicalObject");
            break;
        case 'T':
            result.add("Manuscript");
            break;
        }

        // check the Leader at position 7
        leaderBit = leader.charAt(7);
        switch (Character.toUpperCase(leaderBit)) {
        // Monograph
        case 'M':
            if (formatCode == 'C') {
                result.add("eBook");
            } else {
                result.add("Book");
            }
            break;
        // Component parts
        case 'A':
            result.add("BookComponentPart");
            break;
        case 'B':
            result.add("SerialComponentPart");
            break;
        // Serial
        case 'S':
            // Look in 008 to determine what type of Continuing Resource
            formatCode = fixedField.getData().toUpperCase().charAt(21);
            switch (formatCode) {
            case 'N':
                result.add("Newspaper");
                break;
            case 'P':
                result.add("Journal");
                break;
            default:
                result.add("Serial");
                break;
            }
        }

        // Check 935$a entries:
        final List<VariableField> _935Fields = record.getVariableFields("935");
        for (final VariableField variableField : _935Fields) {
            final DataField _935Field = (DataField) variableField;
            if (_935Field != null) {
                for (final Subfield aSubfield : _935Field.getSubfields('a')) {
                    final String subfieldContents = aSubfield.getData();
                    if (_935a_to_format_map.containsKey(subfieldContents))
                        result.add(_935a_to_format_map.get(subfieldContents));
                }
            }
        }

        // Records that contain the code "sodr" in 935$c should be classified as "Article" and not as "Book":
        if (!result.contains("Article")) {
            for (final VariableField variableField : _935Fields) {
                final DataField _935Field = (DataField) variableField;
                if (_935Field != null) {
                    for (final Subfield cSubfield : _935Field.getSubfields('c')) {
                        if (cSubfield.getData().equals("sodr")) {
                            result.remove("Book");
                            if (result.contains("eBook")) {
                                result.remove("eBook");
                                result.add("Electronic");
                            }
                            result.add("Article");
                            break;
                        }
                    }
                }
            }
        }

        // Nothing worked!
        if (result.isEmpty()) {
            result.add("Unknown");
        }

        return result;
    }

    /**
     * Determine Record Format(s)
     *
     * @param record
     *            the record
     * @return format of record
     */
    public Set<String> getFormatsWithGermanHandling(final Record record) {
        // We've been facing the problem that the original SolrMarc cannot deal
        // with
        // german descriptions in the 245h and thus assigns a wrong format
        // for e.g. electronic resource
        // Thus we must handle this manually

        Set<String> rawFormats = new LinkedHashSet<String>();
        DataField title = (DataField) record.getVariableField("245");

        if (title != null) {
            if (title.getSubfield('h') != null) {
                if (title.getSubfield('h').getData().toLowerCase().contains("[elektronische ressource]")) {
                    rawFormats.add("Electronic");
                    rawFormats.addAll(getMultipleFormats(record));
                    return rawFormats;
                } else {
                    return getMultipleFormats(record);
                }
            }
        }

        // Catch case of empty title
        return getMultipleFormats(record);
    }

    /**
     * Determine Record Format(s) including the electronic tag The electronic
     * category is filtered out in the actula getFormat function but needed to
     * determine the media type
     *
     * @param record
     *            the record
     * @return format of record
     */
    public Set<String> getFormatIncludingElectronic(final Record record) {
        final Set<String> formats = new HashSet<>();
        Set<String> rawFormats = getFormatsWithGermanHandling(record);

        for (final String rawFormat : rawFormats) {
            if (rawFormat.equals("BookComponentPart") || rawFormat.equals("SerialComponentPart")) {
                formats.add("Article");
            } else {
                formats.add(rawFormat);
            }
        }

        // Determine whether an article is in fact a review
        final List<VariableField> _655Fields = record.getVariableFields("655");
        for (final VariableField _655Field : _655Fields) {
            final DataField dataField = (DataField) _655Field;
            if (dataField.getIndicator1() == ' ' && dataField.getIndicator2() == '7' && dataField.getSubfield('a').getData().startsWith("Rezension")) {
                formats.remove("Article");
                formats.add("Review");
                break;
            }
            if (dataField.getSubfield('a').getData().startsWith("Weblog")) {
                formats.remove("Journal");
                formats.add("Blog");
                break;
            }
        }

        // A review can also be indicated if 935$c set to "uwre"
        final List<VariableField> _935Fields = record.getVariableFields("935");
        for (final VariableField _935Field : _935Fields) {
            final DataField dataField = (DataField) _935Field;
            final Subfield cSubfield = dataField.getSubfield('c');
            if (cSubfield != null && cSubfield.getData().contains("uwre")) {
                formats.remove("Article");
                formats.add("Review");
                break;
            }
        }

        // Determine whether record is a 'Festschrift', i.e. has "fe" in 935$c
        for (final VariableField _935Field : _935Fields) {
            final DataField dataField = (DataField) _935Field;
            final Subfield cSubfield = dataField.getSubfield('c');
            if (cSubfield != null && cSubfield.getData().contains("fe")) {
                formats.add("Festschrift");
                break;
            }
        }

        // Determine whether record is a Website, i.e. has "website" in 935$c
        for (final VariableField _935Field : _935Fields) {
            final DataField dataField = (DataField) _935Field;
            List<Subfield> subfields = dataField.getSubfields();
            boolean foundMatch = false;
            for (Subfield subfield : subfields) {
                if (subfield.getCode() == 'c' && subfield.getData().contains("website")) {
                    formats.add("Website");
                    foundMatch = true;
                    break;
                }
            }
            if (foundMatch == true)
                break;
        }

        // Determine whether a record is a database, i.e. has "daten" in 935$c
        for (final VariableField _935Field : _935Fields) {
            final DataField dataField = (DataField) _935Field;
            List<Subfield> subfields = dataField.getSubfields();
            boolean foundMatch = false;
            for (Subfield subfield : subfields) {
                if (subfield.getCode() == 'c' && subfield.getData().contains("daten")) {
                    formats.add("Database");
                    foundMatch = true;
                    break;
                }
            }
            if (foundMatch == true)
                break;
        }


        // Rewrite all E-Books as electronic Books
        if (formats.contains("eBook")) {
            formats.remove("eBook");
            formats.add("Electronic");
            formats.add("Book");
        }

        return formats;
    }

    /**
     * Determine Format(s) but do away with the electronic tag
     *
     * @param record
     *            the record
     * @return mediatype of the record
     */

    public Set<String> getFormatsWithoutElectronic(final Record record) {
        Set<String> formats = getFormatIncludingElectronic(record);

        // Since we now have an additional facet mediatype we remove the
        // electronic label
        formats.remove("Electronic");

        return formats;
    }

    /**
     * Determine Mediatype For facets we need to differentiate between
     * electronic and non-electronic resources
     *
     * @param record
     *            the record
     * @return mediatype of the record
     */

    public Set<String> getMediatype(final Record record) {
        final Set<String> mediatype = new HashSet<>();
        final Set<String> formats = getFormatIncludingElectronic(record);
        final String electronicRessource = "Electronic";
        final String nonElectronicRessource = "Non-Electronic";

        if (formats.contains(electronicRessource)) {
            mediatype.add(electronicRessource);
        } else {
            mediatype.add(nonElectronicRessource);
        }

        return mediatype;
    }

    /**
     * Helper to calculate the first publication date
     *
     * @param dates
     *            String of possible publication dates
     * @return the first publication date
     */

    public String calculateFirstPublicationDate(Set<String> dates) {
        String firstPublicationDate = null;
        for (final String current : dates) {
            if (firstPublicationDate == null || current != null && Integer.parseInt(current) < Integer.parseInt(firstPublicationDate))
                firstPublicationDate = current;
        }
        return firstPublicationDate;
    }

    /**
     * Helper to calculate the most recent publication date
     *
     * @param dates
     *            String of possible publication dates
     * @return the first publication date
     */

    public String calculateLastPublicationDate(Set<String> dates) {
        String lastPublicationDate = null;
        for (final String current : dates) {
            if (lastPublicationDate == null || current != null && Integer.parseInt(current) > Integer.parseInt(lastPublicationDate))
                lastPublicationDate = current;
        }
        return lastPublicationDate;
    }

    /**
     * Helper to cope with differing dates and possible special characters
     *
     * @param dates
     *            String of possible publication dates
     * @return the first publication date
     */
    public String getCleanAndNormalizedDate(final String dateString) {
        // We have to normalize dates that follow a different calculation of
        // time, e.g. works with hindu time
        final String DIFFERENT_CALCULATION_OF_TIME_REGEX = ".*?\\[(.*?)\\=\\s*(\\d+)\\s*\\].*";
        Matcher differentCalcOfTimeMatcher = Pattern.compile(DIFFERENT_CALCULATION_OF_TIME_REGEX).matcher(dateString);
        return differentCalcOfTimeMatcher.find() ? differentCalcOfTimeMatcher.group(2) : DataUtil.cleanDate(dateString);

    }

    /**
     * Determine the publication date for "date ascending/descending" sorting in
     * accordance with the rules stated in issue 227
     *
     * @param record
     *            MARC record
     * @return the publication date to be used for
     */
    public String getPublicationSortDate(final Record record) {
        final Set<String> dates = getDatesBasedOnRecordType(record);
        if (dates.isEmpty())
            return "";

        return calculateLastPublicationDate(dates);
    }

    public Set<String> getRecordSelectors(final Record record) {
        final Set<String> result = new TreeSet<String>();

        for (final VariableField variableField : record.getVariableFields("LOK")) {
            final DataField lokfield = (DataField) variableField;
            final Subfield subfield_0 = lokfield.getSubfield('0');
            if (subfield_0 == null || !subfield_0.getData().equals("935  ")) {
                continue;
            }

            for (final Subfield subfield_a : lokfield.getSubfields('a')) {
                if (!subfield_a.getData().isEmpty()) {
                    result.add(subfield_a.getData());
                }
            }
        }

        return result;
    }

    public String getZDBNumber(final Record record) {
        final List<VariableField> _035Fields = record.getVariableFields("035");

        for (final VariableField _035Field : _035Fields) {
            DataField field = (DataField)_035Field;
            final Subfield subfieldA = field.getSubfield('a');
            if (subfieldA != null && subfieldA.getData().startsWith("(DE-599)ZDB"))
                return subfieldA.getData().substring(11);
        }

        return null;
    }

    public String getStartPage(final Record record) {
        final DataField _936Field = (DataField)record.getVariableField("936");
        if (_936Field == null)
           return null;
        final Subfield subfieldH = _936Field.getSubfield('h');
        if (subfieldH == null)
            return null;

        final String pages = subfieldH.getData();
        final Matcher matcher = START_PAGE_MATCH_PATTERN.matcher(pages);
        if (matcher.matches()) {
            final String start_page = matcher.group(1);
            return start_page;
        }
        return null;
    }

    /** @return "true" if we have an open access publication, else "false". */
    public String getOpenAccessStatus(final Record record) {
        for (final VariableField variableField : record.getVariableFields("856")) {
            final DataField dataField = (DataField) variableField;
            final Subfield subfieldZ = dataField.getSubfield('z');
            if (subfieldZ != null && subfieldZ.getData().toLowerCase().startsWith("kostenfrei")) {
                final Subfield subfield3 = dataField.getSubfield('3');
                if (subfield3 == null || subfield3.getData().toLowerCase().equals("volltext"))
                    return "open-access";
            }
        }

        return "non-open-access";
    }


    // Try to get a numerically sortable representation of an issue

    public String getIssueSort(final Record record) {
        for (final VariableField variableField : record.getVariableFields("936")) {
            final DataField dataField = (DataField) variableField;
            final Subfield subfieldE = dataField.getSubfield('e');
            if (subfieldE == null)
                return "0";
            final String issueString = subfieldE.getData();
            if (issueString.matches("^\\d+$"))
                return issueString;
            // Handle Some known special cases
            if (issueString.matches("[\\[]\\d+[\\]]"))
                return issueString.replaceAll("[\\[\\]]","");
            if (issueString.matches("\\d+/\\d+"))
                return issueString.split("/")[0];
        }
        return "0";
    }
}<|MERGE_RESOLUTION|>--- conflicted
+++ resolved
@@ -37,12 +37,9 @@
     private final static Pattern VALID_FOUR_DIGIT_YEAR_PATTERN = Pattern.compile("\\d{4}");
     private final static Pattern VALID_YEAR_RANGE_PATTERN = Pattern.compile("^\\d*u*$");
     private final static Pattern VOLUME_PATTERN = Pattern.compile("^\\s*(\\d+)$");
-<<<<<<< HEAD
-
-=======
     private final static Pattern YEAR_PATTERN = Pattern.compile("(\\d\\d\\d\\d)");
     private final static Pattern BRACKET_DIRECTIVE_PATTERN = Pattern.compile("\\[(.)(.)\\]");
->>>>>>> 26379ca2
+
     // TODO: This should be in a translation mapping file
     private final static HashMap<String, String> isil_to_department_map = new HashMap<String, String>() {
         {
@@ -1116,10 +1113,6 @@
 
         String[] subfieldSeparatorList = separatorSpec.split(regexColon);
         for (String s : subfieldSeparatorList) {
-<<<<<<< HEAD
-            // logger.info("separator Spec: " + s);
-=======
->>>>>>> 26379ca2
             // Create map of subfields and separators
             Matcher subfieldMatcher = SUBFIELD_PATTERN.matcher(s);
 
@@ -1128,11 +1121,6 @@
                 // Get $ and the character
                 String subfield = subfieldMatcher.group(1);
                 String separatorToUse = subfieldMatcher.group(2);
-<<<<<<< HEAD
-                // logger.info("Inserting separators | subfield: " +
-                // subfield + " - text: " + separatorToUse);
-=======
->>>>>>> 26379ca2
                 separators.put(subfield, separatorToUse.replace(esc, ""));
             }
             // Use an expression that does not specify a subfield as default
@@ -1322,7 +1310,7 @@
                             String separator = getSubfieldBasedSeparator(separators, subfield.getCode());
                             if (separator != null) {
                                 if (isBracketDirective(separator)) {
-                                    
+
                                     final SymbolPair symbolPair = parseBracketDirective(separator);
                                     final String translatedTerm = translateTopic(term.replace("/", "\\/"), langShortcut);
                                     buffer.append(" " + symbolPair.opening + translatedTerm + symbolPair.closing);
@@ -1571,7 +1559,7 @@
                 dates.add(jSubfield.getData());
             else
                 logger.severe("getDatesBasedOnRecordType [No 190j subfield for PPN " + record.getControlNumber() + "]");
-            
+
             return dates;
         }
 
