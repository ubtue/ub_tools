--- conflicted
+++ resolved
@@ -2757,7 +2757,6 @@
         return Boolean.FALSE.toString();
     }
 
-<<<<<<< HEAD
 
     protected String extractFullTextFromJSON(final String responseString) {
         StringBuilder fulltextBuilder = new StringBuilder();
@@ -2794,7 +2793,9 @@
         } finally {
             response.close();
         }
-=======
+    }
+
+
     public String getOldPPN(final Record record) {
         for (final VariableField variableField : record.getVariableFields("035")) {
             final DataField dataField = (DataField) variableField;
@@ -2804,6 +2805,5 @@
         }
 
         return null;
->>>>>>> 7b6f58fe
     }
 }