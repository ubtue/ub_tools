--- conflicted
+++ resolved
@@ -12,19 +12,6 @@
 rm -f $NEW_UB_TOOLS_SCHEMA
 rm -f $INSTALLER_UB_TOOLS_SCHEMA
 rm -f $SCHEMA_DIFFS
-
-<<<<<<< HEAD
-declare -i compare_against_installer_schema=$(if $(echo "$CHANGED_FILES" | grep --quiet cpp/data/installer/ub_tools.sql); then echo 1; else echo 0; fi)
-if ( echo "$CHANGED_FILES" | grep --quiet $MYSQL_SCHEMA_UPDATES_PATH_LOCAL ); then
-    # Make sure that we use the newest database tools:
-    (cd /usr/local/ub_tools/cpp && make -j4 mysql_database_patcher && make -j4 mysql_list_tables && make -j4 mysql_diff_schemas \
-         && cp mysql_database_patcher mysql_list_tables mysql_diff_schemas /usr/local/bin)
-    if [[ $? != 0 ]]; then
-        echo "Most likely building, or, less likely, the installation of the database tools failed!"
-        exit 1
-    fi
-=======
->>>>>>> 336715ed
 
 declare -i compare_schema=$(if $(echo "$CHANGED_FILES" | grep --quiet cpp/data/installer/ub_tools.sql); then echo 1; else echo 0; fi)
 if ( echo "$CHANGED_FILES" | grep --quiet ${SYSTEM_UPDATES_PATH}/*sql ); then
