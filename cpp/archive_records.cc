/** \brief Utility for storing MARC records in our delivery history database.
 *  \author Dr. Johannes Ruscheinski (johannes.ruscheinski@uni-tuebingen.de)
 *
 *  \copyright 2018 Universitätsbibliothek Tübingen.  All rights reserved.
 *
 *  This program is free software: you can redistribute it and/or modify
 *  it under the terms of the GNU Affero General Public License as
 *  published by the Free Software Foundation, either version 3 of the
 *  License, or (at your option) any later version.
 *
 *  This program is distributed in the hope that it will be useful,
 *  but WITHOUT ANY WARRANTY; without even the implied warranty of
 *  MERCHANTABILITY or FITNESS FOR A PARTICULAR PURPOSE.  See the
 *  GNU Affero General Public License for more details.
 *
 *  You should have received a copy of the GNU Affero General Public License
 *  along with this program.  If not, see <http://www.gnu.org/licenses/>.
*/

#include <iostream>
#include <cstdio>
#include <cstdlib>
#include "DbConnection.h"
#include "DbResultSet.h"
#include "DbRow.h"
#include "GzStream.h"
#include "MARC.h"
#include "util.h"


namespace {


[[noreturn]] void Usage() {
    std::cerr << "Usage: " << ::progname << " marc_data\n";
    std::exit(EXIT_FAILURE);
}


void StoreRecords(DbConnection * const db_connection, MARC::Reader * const marc_reader) {
    unsigned record_count(0);

    std::string record_blob;
    MARC::XmlWriter xml_writer(&record_blob);

    while (MARC::Record record = marc_reader->read()) {
        ++record_count;

        const std::string hash(record.getFirstFieldContents("HAS"));
        const std::string url(record.getFirstFieldContents("URL"));
        const std::string zeder_id(record.getFirstFieldContents("ZID"));

        // Remove HAS, URL and ZID fields because we don't want to upload them to the BSZ FTP server:
        record.erase("HAS");
        record.erase("URL");
        record.erase("ZID");

        xml_writer.write(record);

        const auto superior_control_number(record.getSuperiorControlNumber());
        std::string superior_control_number_sql(
            superior_control_number.empty() ? "" : ",superior_control_number="
                                                   + db_connection->escapeAndQuoteString(superior_control_number));

        std::string publication_year, volume, issue, pages;
        const auto _936_field(record.getFirstField("936"));
        if (_936_field != record.end()) {
            const MARC::Subfields subfields(_936_field->getSubfields());
            if (subfields.hasSubfield('j'))
                publication_year = "publication_year=" + db_connection->escapeAndQuoteString(subfields.getFirstSubfieldWithCode('j'));
            if (subfields.hasSubfield('d'))
                volume = "volume=" + db_connection->escapeAndQuoteString(subfields.getFirstSubfieldWithCode('d'));
            if (subfields.hasSubfield('e'))
                issue = "issue=" + db_connection->escapeAndQuoteString(subfields.getFirstSubfieldWithCode('e'));
            if (subfields.hasSubfield('h'))
                pages = "pages=" + db_connection->escapeAndQuoteString(subfields.getFirstSubfieldWithCode('h'));
        }

<<<<<<< HEAD
        std::string superior_title;
        for (const auto &_773_field : record.getTagRange("773")) {
            superior_title = _773_field.getFirstSubfieldWithCode('t');
            if (not superior_title.empty())
                break;
        }

=======
        const std::string superior_title(record.getSuperiorTitle());
>>>>>>> 83122023
        db_connection->queryOrDie("INSERT INTO marc_records SET url=" + db_connection->escapeAndQuoteString(url)
                                  + ",zeder_id=" + db_connection->escapeAndQuoteString(zeder_id) + ",hash="
                                  + db_connection->escapeAndQuoteString(hash) + ",main_title="
                                  + db_connection->escapeAndQuoteString(record.getMainTitle())
                                  + db_connection->escapeAndQuoteString(superior_title)
                                  + publication_year + volume + issue + pages + ",record="
                                  + db_connection->escapeAndQuoteString(GzStream::CompressString(record_blob, GzStream::GZIP)));

        db_connection->queryOrDie("SELECT LAST_INSERT_ID() AS id");
        const DbRow id_row(db_connection->getLastResultSet().getNextRow());
        const std::string last_id(id_row["id"]);
        for (const auto &author : record.getAllAuthors())
            db_connection->queryOrDie("INSERT INTO marc_authors SET marc_records_id=" + last_id + ",author="
                                      + db_connection->escapeAndQuoteString(author));

        db_connection->queryOrDie("INSERT INTO superior_info SET zeder_id=" + db_connection->escapeAndQuoteString(zeder_id)
                                  + ",superior_title=" + db_connection->escapeAndQuoteString(superior_title) + superior_control_number_sql);

        record_blob.clear();
    }

    std::cout << "Stored " << record_count << " MARC record(s).\n";
}


} // unnamed namespace


int Main(int argc, char *argv[]) {
    if (argc != 2)
        Usage();

    DbConnection db_connection;
    auto marc_reader(MARC::Reader::Factory(argv[1]));
    StoreRecords(&db_connection, marc_reader.get());

    return EXIT_SUCCESS;
}<|MERGE_RESOLUTION|>--- conflicted
+++ resolved
@@ -76,17 +76,7 @@
                 pages = "pages=" + db_connection->escapeAndQuoteString(subfields.getFirstSubfieldWithCode('h'));
         }
 
-<<<<<<< HEAD
-        std::string superior_title;
-        for (const auto &_773_field : record.getTagRange("773")) {
-            superior_title = _773_field.getFirstSubfieldWithCode('t');
-            if (not superior_title.empty())
-                break;
-        }
-
-=======
         const std::string superior_title(record.getSuperiorTitle());
->>>>>>> 83122023
         db_connection->queryOrDie("INSERT INTO marc_records SET url=" + db_connection->escapeAndQuoteString(url)
                                   + ",zeder_id=" + db_connection->escapeAndQuoteString(zeder_id) + ",hash="
                                   + db_connection->escapeAndQuoteString(hash) + ",main_title="
