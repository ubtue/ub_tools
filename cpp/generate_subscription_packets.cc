--- conflicted
+++ resolved
@@ -112,10 +112,7 @@
             continue;
         }
 
-<<<<<<< HEAD
-=======
         // Prefer online journals to print journals:
->>>>>>> 8783d6c3
         if (not online_ppns.empty())
             ProcessPPNs(online_ppns, &bundle_ppns);
         else
