--- conflicted
+++ resolved
@@ -70,12 +70,8 @@
 };
 
 
-<<<<<<< HEAD
 std::string GetCGIParameterOrDefault(const std::multimap<std::string, std::string> &cgi_args,
                                      const std::string &parameter_name,
-=======
-std::string GetCGIParameterOrDefault(std::multimap<std::string, std::string> &cgi_args, const std::string &parameter_name,
->>>>>>> 54b97c28
                                      const std::string &default_value = "")
 {
     const auto key_and_value(cgi_args.find(parameter_name));
