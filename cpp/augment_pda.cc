/** \file    augment_pda.cc
 *  \brief   Tag monographs not available for ILL as PDA
 *  \author  Johannes Riedl
 */

/*
    Copyright (C) 2017, Library of the University of Tübingen

    This program is free software: you can redistribute it and/or modify
    it under the terms of the GNU Affero General Public License as
    published by the Free Software Foundation, either version 3 of the
    License, or (at your option) any later version.

    This program is distributed in the hope that it will be useful,
    but WITHOUT ANY WARRANTY; without even the implied warranty of
    MERCHANTABILITY or FITNESS FOR A PARTICULAR PURPOSE.  See the
    GNU Affero General Public License for more details.

    You should have received a copy of the GNU Affero General Public License
    along with this program.  If not, see <http://www.gnu.org/licenses/>.
*/
#include <boost/lexical_cast.hpp>
#include <iostream>
#include <unordered_map>
#include "Compiler.h"
#include "FileUtil.h"
#include "MarcReader.h"
#include "MarcRecord.h"
#include "MarcWriter.h"
#include "util.h"


static unsigned modified_count(0);
static unsigned record_count(0);


const std::string POTENTIALLY_PDA_TAG("192");
const char POTENTIALLY_PDA_SUBFIELD('a');
const int PDA_CUTOFF_YEAR(2014);


void Usage() {
    std::cerr << "Usage: " << ::progname << " [--verbose] ill_list marc_input marc_output\n"
              << "       Insert an additional field for monographs published after " << PDA_CUTOFF_YEAR << "\n"
              << "       that are not available as an SWB interlibrary loan (show up in the ill_list)\n"
              << "       thus providing a set of candidates for Patron Driven Acquisition (PDA)\n";
    std::exit(EXIT_FAILURE);
}


<<<<<<< HEAD
void ExtractILLPPNs(const bool verbose, const std::unique_ptr<File>& ill_list,
                    std::unordered_set<std::string> * const ill_set)
{
    std::string line;
    int line_size;
    while ((line_size = ill_list->getline(&line, '\n'))) {
        if (line_size == 0) {
=======
void ExtractILLPPNs(const bool verbose, const std::unique_ptr<File> &ill_list, std::unordered_set<std::string> * const ill_set) {
    std::string line;
    int retval;
    while (retval = ill_list->getline(&line)) {
        if (not retval) {
>>>>>>> 2d8f8550
            if (unlikely(ill_list->anErrorOccurred()))
                Error("Error while reading ILL list " + ill_list->getPath());
            if (unlikely(ill_list->eof()))
                return;
        }
        if (verbose)
           std::cerr << "Adding " << line << " to ill set";
        ill_set->emplace(line);
    }
}


void ProcessRecord(const bool verbose, MarcRecord * const record, const std::unordered_set<std::string> &ill_set) {
     // We tag a record as potentially PDA if it is 
     // a) a monograph b) published after a given cutoff date c) not in the list of known SWB-ILLs
     
     if (not record->getLeader().isMonograph())
         return;

     if (record->isElectronicResource())
         return;
     
     const size_t _008_index(record->getFieldIndex("008"));
     if (unlikely(_008_index == MarcRecord::FIELD_NOT_FOUND))
         return;

     // Determine publication sort year given in Bytes 7-10 of field 008
     const std::string &_008_contents(record->getFieldData(_008_index));
     try {
         const int publication_year(boost::lexical_cast<int>(_008_contents.substr(7, 4)));
         if (publication_year < PDA_CUTOFF_YEAR)
             return;
     } catch (boost::bad_lexical_cast const&) {
         if (verbose) 
             std::cerr << "Could not determine publication year for record " << record->getControlNumber()
                   << " [ " <<  _008_contents.substr(7, 4) << " given ]\n";
         return;
     }
     
     if (ill_set.find(record->getControlNumber()) == ill_set.cend()) {
         if (record->getFieldIndex(POTENTIALLY_PDA_TAG) != MarcRecord::FIELD_NOT_FOUND)
             Error("Field " + POTENTIALLY_PDA_TAG + " already populated for PPN " + record->getControlNumber());
         record->insertSubfield(POTENTIALLY_PDA_TAG, POTENTIALLY_PDA_SUBFIELD, "1");
         ++modified_count;
     }
}


void TagRelevantRecords(const bool verbose, MarcReader * const marc_reader, MarcWriter * const marc_writer,
                        const std::unordered_set<std::string> * ill_set)
{
    while (MarcRecord record = marc_reader->read()) {
        ProcessRecord(verbose, &record, *ill_set);
        marc_writer->write(record);
        ++record_count;
    }
    std::cerr << "Modified " << modified_count << " of " << record_count << " record(s).\n";
}


int main(int argc, char **argv) {
    ::progname = argv[0];

    if (argc < 2)
        Usage();

    bool verbose(false);
    if (std::strcmp(argv[1], "--verbose") == 0) {
        verbose = true;
        --argc;
        ++argv;
    }

    if (argc != 4)
        Usage();


    const std::string ill_list_filename(argv[1]);
    const std::string marc_input_filename(argv[2]);
    const std::string marc_output_filename(argv[3]);

    if (unlikely(marc_input_filename == marc_output_filename))
        Error("Input file equals output file!");

    if (unlikely(marc_input_filename == ill_list_filename || marc_output_filename == ill_list_filename))
        Error("ILL list file equals marc input or output file!");

    try {
        std::unordered_set<std::string> ill_set;
        std::unique_ptr<File> ill_reader(FileUtil::OpenInputFileOrDie(ill_list_filename));
        std::unique_ptr<MarcReader> marc_reader(MarcReader::Factory(marc_input_filename));
        std::unique_ptr<MarcWriter> marc_writer(MarcWriter::Factory(marc_output_filename));

        ExtractILLPPNs(verbose, ill_reader, &ill_set);
        TagRelevantRecords(verbose, marc_reader.get(), marc_writer.get(), &ill_set);

    } catch (const std::exception &x) {
        Error("caught exception: " + std::string(x.what()));
    }
}<|MERGE_RESOLUTION|>--- conflicted
+++ resolved
@@ -48,21 +48,13 @@
 }
 
 
-<<<<<<< HEAD
 void ExtractILLPPNs(const bool verbose, const std::unique_ptr<File>& ill_list,
                     std::unordered_set<std::string> * const ill_set)
 {
     std::string line;
     int line_size;
-    while ((line_size = ill_list->getline(&line, '\n'))) {
+    while ((line_size = ill_list->getline(&line))) {
         if (line_size == 0) {
-=======
-void ExtractILLPPNs(const bool verbose, const std::unique_ptr<File> &ill_list, std::unordered_set<std::string> * const ill_set) {
-    std::string line;
-    int retval;
-    while (retval = ill_list->getline(&line)) {
-        if (not retval) {
->>>>>>> 2d8f8550
             if (unlikely(ill_list->anErrorOccurred()))
                 Error("Error while reading ILL list " + ill_list->getPath());
             if (unlikely(ill_list->eof()))
