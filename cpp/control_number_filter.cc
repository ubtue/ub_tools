--- conflicted
+++ resolved
@@ -51,11 +51,7 @@
 
     unsigned count(0), kept_or_deleted_count(0);
 
-<<<<<<< HEAD
-    while (MARC::Record record = marc_reader->read()) {
-=======
     while (const MARC::Record record = marc_reader->read()) {
->>>>>>> 34d15d7d
         ++count;
 
         const bool matched(matcher->matched(record.getControlNumber(), &err_msg));
@@ -77,13 +73,8 @@
 
 
 } // unnamed namespace
-<<<<<<< HEAD
 
 
-=======
-
-
->>>>>>> 34d15d7d
 int Main(int argc, char **argv) {
     if (argc != 5)
         Usage();
@@ -98,13 +89,8 @@
     if (unlikely(marc_input_filename == marc_output_filename))
         LOG_ERROR("Master input file name equals output file name!");
 
-<<<<<<< HEAD
-    auto marc_reader(MARC::Reader::Factory(marc_input_filename));
-    auto marc_writer(MARC::Writer::Factory(marc_output_filename));
-=======
     auto marc_reader(MARC::Reader::Factory(marc_input_filename, MARC::FileType::BINARY));
     auto marc_writer(MARC::Writer::Factory(marc_output_filename, MARC::FileType::BINARY));
->>>>>>> 34d15d7d
     FilterMarcRecords(keep, regex_pattern, marc_reader.get(), marc_writer.get());
 
     return EXIT_SUCCESS;
