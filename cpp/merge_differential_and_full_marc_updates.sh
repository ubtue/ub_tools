--- conflicted
+++ resolved
@@ -8,15 +8,10 @@
         send_email --recipients="$email_address" --subject="$0 passed" --message-body="No problems were encountered."
         exit 0
     else
-<<<<<<< HEAD
-        send_email --recipients="$email_address" --subject="$0 failed" --message-body="Check the log file for details."
+        send_email --recipients="$email_address" --subject="$0 failed on $(hostname)" \
+                   --message-body="Check /usr/local/var/log/tuefind/merge_differential_and_full_marc_updates.log for details."
         exit 1
     fi
-=======
-        send_email --recipients="$email_address" --subject="$0 failed on $(hostname)" \
-                   --message-body="Check /usr/local/var/log/tuefind/merge_differential_and_full_marc_updates.log for details."
-    fi 
->>>>>>> 028e86f7
 }
 trap SendEmail EXIT
 
