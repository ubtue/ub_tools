--- conflicted
+++ resolved
@@ -61,12 +61,7 @@
 add_isbns_or_issns_to_articles TitelUndLokaldaten-normalised-"${date}".mrc \
                                ÜbergeordneteTitelUndLokaldaten-filtered-and-normalised-with-child-refs-"${date}".mrc \
                                TitelUndLokaldaten-normalised-with-issns-"${date}".mrc >> "${log}" 2>&1
-<<<<<<< HEAD
-rm -f ÜbergeordneteTitelundLokaldaten-filtered-and-normalised-with-child-refs-"${date}".mrc
-rm -f TitelUndLokaldaten-normalised-"${date}".mrc
-=======
 rm -f TitelUndLokaldaten-normalised-with-issns-"${date}".mrc
->>>>>>> 46a335c4
 
 # Phase 5:
 echo "*** Phase 5 ***"
