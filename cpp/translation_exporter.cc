/** \file translation_exporter.cc
 *  \brief A tool creating authority data records from expert-translated keywords.
 *  \author Dr. Johannes Ruscheinski (johannes.ruscheinski@uni-tuebingen.de)
 *
 *  \copyright 2016 Universitätsbiblothek Tübingen.  All rights reserved.
 *
 *  This program is free software: you can redistribute it and/or modify
 *  it under the terms of the GNU Affero General Public License as
 *  published by the Free Software Foundation, either version 3 of the
 *  License, or (at your option) any later version.
 *
 *  This program is distributed in the hope that it will be useful,
 *  but WITHOUT ANY WARRANTY; without even the implied warranty of
 *  MERCHANTABILITY or FITNESS FOR A PARTICULAR PURPOSE.  See the
 *  GNU Affero General Public License for more details.
 *
 *  You should have received a copy of the GNU Affero General Public License
 *  along with this program.  If not, see <http://www.gnu.org/licenses/>.
*/

#include <iostream>
#include <cstdlib>
#include "DbConnection.h"
#include "DbResultSet.h"
#include "DbRow.h"
#include "FileUtil.h"
#include "IniFile.h"
#include "MarcRecord.h"
#include "StringUtil.h"
#include "util.h"


void Usage() {
    std::cerr << "Usage: " << ::progname << " authority_marc_file\n";
    std::exit(EXIT_FAILURE);
}


void ExecSqlOrDie(const std::string &select_statement, DbConnection * const connection) {
    if (unlikely(not connection->query(select_statement)))
        Error("SQL Statement failed: " + select_statement + " (" + connection->getLastErrorMessage() + ")");
}


void GenerateAuthortyRecords(DbConnection * const db_connection, MarcWriter * const marc_writer) {
    ExecSqlOrDie("SELECT DISTINCT ppn FROM keyword_translations WHERE status='new' OR status='replaced'",
                 db_connection);
    DbResultSet ppn_result_set(db_connection->getLastResultSet());
    while (const DbRow ppn_row = ppn_result_set.getNextRow()) {
        const std::string ppn(ppn_row["ppn"]);
        ExecSqlOrDie("SELECT language_code,translation FROM keyword_translations WHERE ppn='" + ppn
                     + "' AND (status='new' OR status='replaced')", db_connection);
        DbResultSet result_set(db_connection->getLastResultSet());

        MarcRecord new_record;
        new_record.getLeader().setRecordType(Leader::AUTHORITY);
        new_record.insertField("001", ppn);

        while (const DbRow row = result_set.getNextRow()) {
            Subfields subfields(' ', ' ');
            subfields.addSubfield('a', row["translation"]);
            subfields.addSubfield('9', "L:" + row["language_code"]);
<<<<<<< HEAD
            subfields.addSubfield('2', "ixtheo");
            new_record.insertField("750", subfields);
=======
            subfields.addSubfield('2', "IxTheo");
            new_record.insertField("750", subfields.toString());
>>>>>>> 320b7983
        }

        marc_writer->write(new_record);
    }
}


const std::string CONF_FILE_PATH("/var/lib/tuelib/translations.conf");


int main(int argc, char *argv[]) {
    ::progname = argv[0];

    try {
        if (argc != 2)
            Usage();

        const std::string authority_marc_file(argv[1]);
        const std::unique_ptr<MarcWriter> marc_writer(MarcWriter::Factory(authority_marc_file));

        const IniFile ini_file(CONF_FILE_PATH);
        const std::string sql_database(ini_file.getString("", "sql_database"));
        const std::string sql_username(ini_file.getString("", "sql_username"));
        const std::string sql_password(ini_file.getString("", "sql_password"));
        DbConnection db_connection(sql_database, sql_username, sql_password);

        GenerateAuthortyRecords(&db_connection, marc_writer.get());
    } catch (const std::exception &x) {
        Error("caught exception: " + std::string(x.what()));
    }
}<|MERGE_RESOLUTION|>--- conflicted
+++ resolved
@@ -60,13 +60,8 @@
             Subfields subfields(' ', ' ');
             subfields.addSubfield('a', row["translation"]);
             subfields.addSubfield('9', "L:" + row["language_code"]);
-<<<<<<< HEAD
-            subfields.addSubfield('2', "ixtheo");
+            subfields.addSubfield('2', "IxTheo");
             new_record.insertField("750", subfields);
-=======
-            subfields.addSubfield('2', "IxTheo");
-            new_record.insertField("750", subfields.toString());
->>>>>>> 320b7983
         }
 
         marc_writer->write(new_record);
