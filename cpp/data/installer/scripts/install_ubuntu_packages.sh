#!/bin/bash
if [[ $# > 1 ]]; then
    echo "usage: $0 [system_type]"
    echo "          ixtheo|krimdok: Also install specific dependencies"
    exit 1
fi

function ColorEcho {
    echo -e "\033[1;34m" $1 "\033[0m"
}

if [[ $1 != "" && $1 != "ixtheo" && $1 != "krimdok" && $1 != "fulltext_backend" ]]; then
    ColorEcho "invalid system_type \"$1\"!"
    exit 1
fi

#--------------------------------- UB_TOOLS ---------------------------------#
ColorEcho "installing/updating ub_tools dependencies..."

apt-get --yes update

# install additional libraries for docker environment
apt-get --yes install sudo wget

# install software-properties-common for apt-add-repository
apt-get --yes install software-properties-common
wget -qO - https://artifacts.elastic.co/GPG-KEY-elasticsearch | sudo apt-key add -
apt-add-repository --yes --update 'deb https://artifacts.elastic.co/packages/7.x/apt stable main'

# main installation
apt-get --quiet --yes --allow-unauthenticated install \
        ant apache2 ca-certificates cifs-utils clang cron curl gcc git imagemagick incron jq libarchive-dev \
        libcurl4-gnutls-dev libdb-dev liblept5 libleptonica-dev liblz4-tool libmagic-dev libmysqlclient-dev \
<<<<<<< HEAD
        libpcre3-dev libpoppler97 libsqlite3-dev libssl-dev libstemmer-dev libtesseract-dev libwebp6 libxerces-c-dev \
        libxml2-dev libxml2-utils locales-all make mawk mutt openjdk-8-jdk poppler-utils pyflakes sqlite3 \
        tcl-expect-dev tesseract-ocr tesseract-ocr-bul tesseract-ocr-ces tesseract-ocr-dan tesseract-ocr-deu \
        tesseract-ocr-eng tesseract-ocr-fin tesseract-ocr-fra tesseract-ocr-heb tesseract-ocr-hun tesseract-ocr-ita tesseract-ocr-lat \
        tesseract-ocr-nld tesseract-ocr-nor tesseract-ocr-pol tesseract-ocr-por tesseract-ocr-rus tesseract-ocr-script-grek tesseract-ocr-slv \
        tesseract-ocr-spa tesseract-ocr-swe tidy unzip uuid-dev xsltproc
=======
        libpcre3-dev libpoppler73 libsqlite3-dev libssl-dev libstemmer-dev libtesseract-dev libwebp6 libxerces-c-dev \
        libxml2-dev libxml2-utils locales-all make mawk mutt mysql-utilities openjdk-8-jdk poppler-utils pyflakes python3-pexpect sqlite3 \
        sudo tcl-expect-dev tesseract-ocr tesseract-ocr-bul tesseract-ocr-ces tesseract-ocr-dan tesseract-ocr-deu \
        tesseract-ocr-eng tesseract-ocr-fin tesseract-ocr-fra tesseract-ocr-heb tesseract-ocr-hun tesseract-ocr-ita tesseract-ocr-lat \
        tesseract-ocr-nld tesseract-ocr-nor tesseract-ocr-pol tesseract-ocr-por tesseract-ocr-rus tesseract-ocr-script-grek tesseract-ocr-slv \
        tesseract-ocr-spa tesseract-ocr-swe tidy unzip uuid-dev wget xsltproc yaz
>>>>>>> 1cc7df4a

# From 18.04 on, Java 8 needs to be enabled as well for Solr + mixins (18.04 ships with 10)
# (unfortunately, >= string comparison is impossible in Bash, so we compare > 17.10)
. /etc/lsb-release
if [[ $DISTRIB_RELEASE > "17.10" ]]; then
    update-alternatives --set java /usr/lib/jvm/java-8-openjdk-amd64/jre/bin/java
fi

#Install custom certificates
mkdir --parents /usr/share/ca-certificates/custom
cp /usr/local/ub_tools/docker/zts/extra_certs/extra_certs.pem /usr/share/ca-certificates/custom/eguzkilore.crt
grep --quiet --extended-regexp --line-regexp  '[!]?custom[/]eguzkilore.crt' /etc/ca-certificates.conf \
        || echo 'custom/eguzkilore.crt' >> /etc/ca-certificates.conf
dpkg-reconfigure --frontend=noninteractive ca-certificates


#mysql installation
## (use "quiet" and set frontend to noninteractive so mysql doesnt ask for a root password, geographic area and timezone)
DEBIAN_FRONTEND_OLD=($DEBIAN_FRONTEND)
export DEBIAN_FRONTEND="noninteractive"
apt-get --quiet --yes --allow-unauthenticated install mysql-server
export DEBIAN_FRONTEND=(DEBIAN_FRONTEND_OLD)
## create /var/run/mysqld and change user (mysql installation right now has a bug not doing that itself)
## (chown needs to be done after installation = after the user has been created)
mkdir --parents /var/run/mysqld
chown --recursive mysql:mysql /var/run/mysqld

#----------------------------------ELASTICSEARCH-----------------------------#
if [[ $1 == "krimdok" || $1 == "fulltext_backend" ]]; then
    apt-get --quiet --yes install elasticsearch
    if ! /usr/share/elasticsearch/bin/elasticsearch-plugin list | grep --quiet analysis-icu; then
        /usr/share/elasticsearch/bin/elasticsearch-plugin install analysis-icu
    fi
    mkdir --parents /etc/elasticsearch/synonyms
    for i in all de en fr it es pt ru el hans hant; do touch /etc/elasticsearch/synonyms/synonyms_$i.txt; done
fi

#---------------------------------- TUEFIND ---------------------------------#
if [[ $1 == "ixtheo" || $1 == "krimdok" ]]; then
    ColorEcho "installing/updating tuefind dependencies..."
    apt-get --quiet --yes install \
        composer \
        php php-curl php-gd php-intl php-json php-ldap php-mbstring php-mysql php-soap php-xsl php-pear \
        libapache2-mod-php

    a2enmod rewrite
    a2enmod ssl
    /etc/init.d/apache2 restart
fi

ColorEcho "finished installing/updating dependencies"<|MERGE_RESOLUTION|>--- conflicted
+++ resolved
@@ -31,21 +31,12 @@
 apt-get --quiet --yes --allow-unauthenticated install \
         ant apache2 ca-certificates cifs-utils clang cron curl gcc git imagemagick incron jq libarchive-dev \
         libcurl4-gnutls-dev libdb-dev liblept5 libleptonica-dev liblz4-tool libmagic-dev libmysqlclient-dev \
-<<<<<<< HEAD
         libpcre3-dev libpoppler97 libsqlite3-dev libssl-dev libstemmer-dev libtesseract-dev libwebp6 libxerces-c-dev \
         libxml2-dev libxml2-utils locales-all make mawk mutt openjdk-8-jdk poppler-utils pyflakes sqlite3 \
         tcl-expect-dev tesseract-ocr tesseract-ocr-bul tesseract-ocr-ces tesseract-ocr-dan tesseract-ocr-deu \
         tesseract-ocr-eng tesseract-ocr-fin tesseract-ocr-fra tesseract-ocr-heb tesseract-ocr-hun tesseract-ocr-ita tesseract-ocr-lat \
         tesseract-ocr-nld tesseract-ocr-nor tesseract-ocr-pol tesseract-ocr-por tesseract-ocr-rus tesseract-ocr-script-grek tesseract-ocr-slv \
         tesseract-ocr-spa tesseract-ocr-swe tidy unzip uuid-dev xsltproc
-=======
-        libpcre3-dev libpoppler73 libsqlite3-dev libssl-dev libstemmer-dev libtesseract-dev libwebp6 libxerces-c-dev \
-        libxml2-dev libxml2-utils locales-all make mawk mutt mysql-utilities openjdk-8-jdk poppler-utils pyflakes python3-pexpect sqlite3 \
-        sudo tcl-expect-dev tesseract-ocr tesseract-ocr-bul tesseract-ocr-ces tesseract-ocr-dan tesseract-ocr-deu \
-        tesseract-ocr-eng tesseract-ocr-fin tesseract-ocr-fra tesseract-ocr-heb tesseract-ocr-hun tesseract-ocr-ita tesseract-ocr-lat \
-        tesseract-ocr-nld tesseract-ocr-nor tesseract-ocr-pol tesseract-ocr-por tesseract-ocr-rus tesseract-ocr-script-grek tesseract-ocr-slv \
-        tesseract-ocr-spa tesseract-ocr-swe tidy unzip uuid-dev wget xsltproc yaz
->>>>>>> 1cc7df4a
 
 # From 18.04 on, Java 8 needs to be enabled as well for Solr + mixins (18.04 ships with 10)
 # (unfortunately, >= string comparison is impossible in Bash, so we compare > 17.10)
