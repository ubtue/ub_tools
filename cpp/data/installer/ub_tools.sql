--- conflicted
+++ resolved
@@ -36,7 +36,6 @@
 CREATE INDEX rss_items_creation_datetime_index ON rss_items(creation_datetime);
 
 
-<<<<<<< HEAD
 -- Table to be used w/ our find_missing_metadata tool:
 CREATE TABLE metadata_presence_tracer (
        journal_name VARCHAR(191) NOT NULL,
@@ -45,7 +44,8 @@
        UNIQUE(journal_name, metadata_field_name)
 ) CHARACTER SET utf8mb4;
 CREATE INDEX journal_name_and_metadata_field_name_index ON metadata_presence_tracer(journal_name, metadata_field_name);
-=======
+
+
 CREATE TABLE harvested_urls (
     id INT AUTO_INCREMENT PRIMARY KEY,
     url VARCHAR(191) NOT NULL,
@@ -56,4 +56,3 @@
     UNIQUE (url)
 ) CHARACTER SET utf8mb4;
 CREATE INDEX harvested_urls_id_and_journal_name_index on harvested_urls(id, journal_name);
->>>>>>> 39b61f0c
