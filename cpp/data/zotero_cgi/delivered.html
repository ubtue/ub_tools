--- conflicted
+++ resolved
@@ -25,12 +25,10 @@
     <body>
         <h1>Zotero Harvesting</h1>
         <h2>Delivered records for Zeder ID {zeder_id} ({zeder_instance})</h2>
-<<<<<<< HEAD
         <p>
             <a href="?action=show_qa&zeder_id={zeder_id}&zeder_instance={zeder_instance}">Show QA settings</a> |
             <a href="?action=show_downloaded&zeder_id={zeder_id}&group={group}&reset=all" onclick="return confirm('Are you sure? The harvester will download all automatically delivered records again.')">Reset all automatically delivered records</a>
-=======
-        <p><a href="?action=show_qa&zeder_id={zeder_id}&zeder_instance={zeder_instance}">Show QA settings</a></p>
+        </p>
         <p>
             Delivery States for Records:
             <span class="dot dot-record-automatic" title="This record has been delivered automatically."></span> Automatic
@@ -38,7 +36,6 @@
             <span class="dot dot-record-manual" title="This record has been delivered manually and will no longer be harvested automatically."></span> Manual
             <span class="dot dot-record-ignore" title="This record has been skipped and will be ignored in the future."></span> Ignore
             <span class="dot dot-record-reset" title="This record has been manually reset&#013;and will be harvested again."></span> Reset
->>>>>>> 66dd37e6
         </p>
         <table id="table_delivered">
             <thead>
