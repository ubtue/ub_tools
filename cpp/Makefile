--- conflicted
+++ resolved
@@ -1,25 +1,8 @@
-<<<<<<< HEAD
-INC            = lib/include
-CXXFLAGS       += -g -std=gnu++11 -Wall -Wextra -Werror -Wunused-parameter -Wshadow -Ilib/include -Ilib/libstemmer/include \
-                  -pedantic -Wno-vla-extension -Wno-parentheses -march=native -O3 -I/usr/include/libxml2 -c
-CXX            = clang++
-
-LIBS           += -Llib -lmarc -lpcre -lcrypto -lkyotocabinet -lmagic -lrt -lssl -lcurl
+INC             = lib/include
+CXXFLAGS        += -g -std=gnu++11 -Wall -Wextra -Werror -Wunused-parameter -Wshadow -Ilib/include -Ilib/libstemmer/include \
+                   -pedantic -Wno-vla-extension -Wno-parentheses -march=native -O3 -I/usr/include/libxml2 -c
+CXX             = clang++
 MAKE_DEPS_FLAGS += --output-program-rules
-=======
-PROGS=marc_grep jop_grep download_test add_isbns_or_issns_to_articles marc_grep_tokenizer_test db_lookup \
-      create_full_text_db add_title_keywords augment_bible_references add_child_refs bib_ref_parser_test \
-      bib_ref_to_codes_tool extract_text_from_image_only_pdfs shared_buffer_test delete_ids \
-      exec_test krimdok_filter resolve_in_path_test enrich_ddcs control_number_filter stemmer_test \
-      enrich_keywords_with_title_words test_find_substring test_chop_into_words test_auto_temp_file \
-      update_ixtheo_notations update_full_text_db kcdb_info fix_article_biblio_levels marc_info mysql_test \
-      deserialise_php_test notify_users send_email_test urlencode regex_matcher xml_parser_test \
-      compress_test populate_in_tuebingen_available map_ddc_and_rvk_to_ixtheo_notations dsv_reader getfilename_test
-INSTALL_PROGS=$(filter-out %_test,$(PROGS))
-CGI_PROGS=full_text_lookup
-CCC=clang++
-CCOPTS=-g -std=gnu++11 -Wall -Wextra -Werror -Wunused-parameter -Wshadow -Ilib/include -Ilib/libstemmer/include \
-       -pedantic -Wno-vla-extension -Wno-parentheses -march=native -O3 -I/opt/shibboleth/include -I/usr/include/libxml2 -c
 
 ifneq ("$(wildcard /etc/centos-release)","")
   LIBMARIADB=-L/usr/lib64/mysql/ -lmysqlclient
@@ -28,9 +11,15 @@
   LIBMARIADB=-lmariadbclient
   LIBCURL=-lcurl
 endif
->>>>>>> 1db7ff8b
+LIBS += -Llib -lmarc -lpcre -lcrypto -lkyotocabinet -lmagic -lrt -lssl $(LIBCURL) $(LIBMARIADB)
 
 PROGS := $(patsubst %.cc,%,$(wildcard *.cc))
+
+all: .deps $(PROGS)
+
+-include .deps
+.deps: $(PROGS) $(INC)/*.h Makefile
+	iViaCore-mkdep $(MAKE_DEPS_FLAGS) -I $(INC) $(SRCS)
 
 %.o: %.cc
 	@echo "Compiling $<..."
@@ -38,17 +27,10 @@
 
 %: %.o lib/libmarc.a
 	@echo "Compiling and Linking $@..."
-	$(CXX) $< -o $@ $(LIBS)
-
-all: .deps $(PROGS)
-
--include .deps
-.deps: $(PROGS) $(INC)/*.h Makefile
-	iViaCore-mkdep $(MAKE_DEPS_FLAGS) -I $(INC) $(SRCS)
+	@$(CXX) $< -o $@ $(LIBS)
 
 .PHONY: all install root_install clean
 
-<<<<<<< HEAD
 install: all
 	@echo "Installing programs..."
 	cp $(PROGS) ~/bin/
@@ -56,248 +38,6 @@
 root_install: all
 	@echo "Installing programs..."
 	cp $(PROGS) /usr/local/bin/
-=======
-marc_grep.o: marc_grep.cc lib/include/Leader.h lib/include/MarcQueryParser.h lib/include/MarcUtil.h \
-             lib/include/RegexMatcher.h lib/include/Subfields.h lib/include/util.h
-
-extract_text_from_image_only_pdfs.o: extract_text_from_image_only_pdfs.cc lib/include/PdfUtil.h \
-                                     lib/include/ExecUtil.h lib/include/FileUtil.h
-
-extract_text_from_image_only_pdfs: extract_text_from_image_only_pdfs.o lib/libmarc.a
-	$(CCC) -o $@ $< -Llib -lmarc -lpcre -lcrypto -lssl
-
-marc_grep_tokenizer_test: marc_grep_tokenizer_test.o lib/libmarc.a
-	$(CCC) -o $@ $< -Llib -lmarc -lpcre -lcrypto
-
-marc_grep_tokenizer_test.o: marc_grep_tokenizer_test.cc lib/include/MarcGrepTokenizer.h
-
-jop_grep: jop_grep.o lib/libmarc.a
-	$(CCC) -o $@ $< -Llib -lmarc -lpcre -lcrypto
-
-jop_grep.o: jop_grep.cc lib/include/MarcUtil.h lib/include/DirectoryEntry.h lib/include/Leader.h \
-            lib/include/RegexMatcher.h lib/include/util.h lib/include/StringUtil.h
-
-add_isbns_or_issns_to_articles: add_isbns_or_issns_to_articles.o lib/libmarc.a
-	$(CCC) -o $@ $< -Llib -lmarc -lpcre -lcrypto
-
-add_isbns_or_issns_to_articles.o: add_isbns_or_issns_to_articles.cc lib/include/MarcUtil.h lib/include/DirectoryEntry.h \
-                                  lib/include/Leader.h lib/include/RegexMatcher.h lib/include/util.h lib/include/StringUtil.h
-
-add_title_keywords.o: add_title_keywords.cc lib/include/MarcUtil.h lib/include/DirectoryEntry.h lib/include/Leader.h \
-                      lib/include/util.h lib/include/StringUtil.h lib/include/Subfields.h lib/include/TextUtil.h
-
-add_title_keywords: add_title_keywords.o lib/libmarc.a
-	$(CCC) -o $@ $< -Llib -lmarc -lpcre -lcrypto
-
-add_child_refs.o: add_child_refs.cc lib/include/MarcUtil.h lib/include/DirectoryEntry.h lib/include/Leader.h \
-                  lib/include/util.h lib/include/StringUtil.h lib/include/Subfields.h
-
-add_child_refs: add_child_refs.o lib/libmarc.a
-	$(CCC) -o $@ $< -Llib -lmarc -lpcre -lcrypto
-
-fix_article_biblio_levels.o: fix_article_biblio_levels.cc lib/include/MarcUtil.h lib/include/DirectoryEntry.h \
-                             lib/include/Leader.h lib/include/RegexMatcher.h lib/include/StringUtil.h \
-                             lib/include/Subfields.h lib/include/util.h
-
-fix_article_biblio_levels: fix_article_biblio_levels.o lib/libmarc.a
-	$(CCC) -o $@ $< -Llib -lmarc -lpcre -lcrypto
-
-populate_in_tuebingen_available.o: populate_in_tuebingen_available.cc lib/include/MarcUtil.h lib/include/DirectoryEntry.h \
-                                   lib/include/Leader.h lib/include/StringUtil.h lib/include/Subfields.h lib/include/util.h
-
-populate_in_tuebingen_available: populate_in_tuebingen_available.o lib/libmarc.a
-	$(CCC) -o $@ $< -Llib -lmarc -lpcre -lcrypto
-
-augment_bible_references.o: augment_bible_references.cc lib/include/MarcUtil.h lib/include/DirectoryEntry.h lib/include/Leader.h \
-                            lib/include/util.h lib/include/StringUtil.h lib/include/TextUtil.h \
-                            lib/include/BibleReferenceParser.h lib/include/MapIO.h
-
-augment_bible_references: augment_bible_references.o lib/libmarc.a
-	$(CCC) -o $@ augment_bible_references.o -Llib -lmarc -lpcre -lcrypto
-
-bib_ref_parser_test.o: bib_ref_parser_test.cc lib/include/BibleReferenceParser.h lib/include/util.h
-
-bib_ref_parser_test: bib_ref_parser_test.o lib/libmarc.a
-	$(CCC) -o $@ $^ -Llib -lmarc -lpcre -lcrypto -lmagic
-
-bib_ref_to_codes_tool.o: bib_ref_to_codes_tool.cc lib/include/BibleReferenceParser.h lib/include/StringUtil.h lib/include/util.h \
-                         lib/include/MapIO.h lib/include/RegexMatcher.h
-
-bib_ref_to_codes_tool: bib_ref_to_codes_tool.o lib/libmarc.a
-	$(CCC) -o $@ $^ -Llib -lmarc -lpcre -lcrypto -lmagic
-
-download_test.o: download_test.cc lib/include/SmartDownloader.h lib/include/util.h lib/include/FileUtil.h lib/include/TimeLimit.h \
-                 lib/include/StringUtil.h
-
-download_test: download_test.o lib/libmarc.a
-	$(CCC) -o $@ $^ -Llib -lmarc -lpcre -lcrypto -lkyotocabinet -lmagic -lrt -lssl $(LIBCURL)
-
-create_full_text_db.o: create_full_text_db.cc lib/include/Downloader.h lib/include/RegexMatcher.h lib/include/StringUtil.h \
-                       lib/include/util.h lib/include/MarcUtil.h lib/include/Subfields.h lib/include/ExecUtil.h \
-                       lib/include/FileLocker.h lib/include/FileUtil.h lib/include/TimeLimit.h lib/include/util.h
-
-create_full_text_db: create_full_text_db.o lib/libmarc.a
-	$(CCC) -o $@ $^ -Llib -lmarc -lpcre -lcrypto -lkyotocabinet -lmagic
-
-update_full_text_db: update_full_text_db.o lib/libmarc.a
-	$(CCC) -o $@ $^ -Llib -lmarc -lpcre -lcrypto -lkyotocabinet -lmagic -lrt -lssl $(LIBCURL)
-
-update_full_text_db.o: update_full_text_db.cc lib/include/DirectoryEntry.h lib/include/ExecUtil.h lib/include/FileLocker.h \
-                       lib/include/FileUtil.h lib/include/MarcUtil.h lib/include/MediaTypeUtil.h lib/include/PdfUtil.h \
-                       lib/include/SmartDownloader.h lib/include/StringUtil.h lib/include/Subfields.h lib/include/util.h
-
-delete_ids.o: delete_ids.cc lib/include/MarcUtil.h lib/include/StringUtil.h lib/include/Subfields.h lib/include/util.h
-
-delete_ids: delete_ids.o lib/libmarc.a
-	$(CCC) -o $@ $^ -Llib -lmarc -lpcre -lcrypto -lmagic
-
-db_lookup.o: db_lookup.cc lib/include/util.h
-
-db_lookup: db_lookup.o lib/libmarc.a
-	$(CCC) -o $@ $^ -Llib -lmarc -lpcre -lcrypto -lkyotocabinet
-
-full_text_lookup.o: full_text_lookup.cc lib/include/util.h
-
-full_text_lookup: full_text_lookup.o lib/libmarc.a
-	$(CCC) -o $@ $^ -L. -lpcre -lcrypto -lkyotocabinet
-
-shared_buffer_test: shared_buffer_test.o lib/libmarc.a
-	$(CCC) -o $@ $^ -Llib -lmarc -lpcre -lcrypto -lkyotocabinet -lpthread
-
-shared_buffer_test.o: shared_buffer_test.cc lib/include/SharedBuffer.h lib/include/ThreadManager.h lib/include/util.h \
-                      lib/include/StringUtil.h
-
-exec_test: exec_test.o lib/libmarc.a
-	$(CCC) -o $@ $^ -Llib -lmarc -lpcre -lcrypto
-
-exec_test.o: exec_test.cc lib/include/ExecUtil.h lib/include/util.h lib/include/StringUtil.h
-
-resolve_in_path_test: resolve_in_path_test.o lib/libmarc.a
-	$(CCC) -o $@ $^ -Llib -lmarc -lpcre -lcrypto
-
-resolve_in_path_test.o: resolve_in_path_test.cc lib/include/ExecUtil.h
-
-krimdok_filter: krimdok_filter.o lib/libmarc.a
-	$(CCC) -o $@ $^ -Llib -lmarc -lpcre -lcrypto
-
-krimdok_filter.o: krimdok_filter.cc lib/include/DirectoryEntry.h lib/include/Leader.h lib/include/MarcUtil.h \
-                  lib/include/RegexMatcher.h lib/include/StringUtil.h lib/include/util.h
-
-enrich_ddcs.o: enrich_ddcs.cc lib/include/DirectoryEntry.h lib/include/Leader.h lib/include/MarcUtil.h lib/include/RegexMatcher.h \
-               lib/include/Subfields.h lib/include/util.h
-
-enrich_ddcs: enrich_ddcs.o lib/libmarc.a
-	$(CCC) -o $@ $^ -Llib -lmarc -lpcre -lcrypto
-
-control_number_filter.o: control_number_filter.cc lib/include/DirectoryEntry.h lib/include/Leader.h lib/include/MarcUtil.h \
-                         lib/include/RegexMatcher.h lib/include/util.h
-
-control_number_filter: control_number_filter.o lib/libmarc.a
-	$(CCC) -o $@ $^ -Llib -lmarc -lpcre -lcrypto
-
-
-stemmer_test.o: stemmer_test.cc lib/include/Stemmer.h lib/include/util.h
-
-stemmer_test: stemmer_test.o lib/libmarc.a lib/libstemmer/libstemmer.a
-	$(CCC) -o $@ $^ -Llib -lmarc -Llib/libstemmer -lstemmer -lpcre -lcrypto
-
-enrich_keywords_with_title_words.o: enrich_keywords_with_title_words.cc lib/include/MarcUtil.h lib/include/DirectoryEntry.h \
-                                    lib/include/Leader.h lib/include/util.h lib/include/StringUtil.h lib/include/TextUtil.h \
-                                    lib/include/Subfields.h lib/include/Stemmer.h lib/include/RegexMatcher.h
-
-enrich_keywords_with_title_words: enrich_keywords_with_title_words.o lib/libmarc.a
-	$(CCC) -o $@ $< -Llib -lmarc -Llib/libstemmer -lstemmer -lpcre -lcrypto
-
-update_ixtheo_notations.o: update_ixtheo_notations.cc lib/include/DirectoryEntry.h lib/include/Leader.h lib/include/MarcUtil.h \
-                           lib/include/Subfields.h lib/include/util.h
-
-update_ixtheo_notations: update_ixtheo_notations.o lib/libmarc.a
-	$(CCC) -o $@ $^ -Llib -lmarc -lpcre -lcrypto
-
-map_ddc_and_rvk_to_ixtheo_notations.o: map_ddc_and_rvk_to_ixtheo_notations.cc lib/include/MarcUtil.h lib/include/StringUtil.h \
-                                       lib/include/Subfields.h lib/include/util.h
-
-map_ddc_and_rvk_to_ixtheo_notations: map_ddc_and_rvk_to_ixtheo_notations.o lib/libmarc.a
-	$(CCC) -o $@ $^ -Llib -lmarc -lpcre -lcrypto
-
-test_find_substring.o: test_find_substring.cc lib/include/TextUtil.h lib/include/StringUtil.h lib/include/util.h
-
-test_find_substring: test_find_substring.o lib/libmarc.a
-	$(CCC) -o $@ $^ -Llib -lmarc -lpcre -lcrypto
-
-test_chop_into_words.o: test_chop_into_words.cc lib/include/TextUtil.h lib/include/util.h
-
-test_chop_into_words: test_chop_into_words.o lib/libmarc.a
-	$(CCC) -o $@ $^ -Llib -lmarc -lpcre -lcrypto
-
-kcdb_info.o: kcdb_info.cc lib/include/util.h
-
-kcdb_info: kcdb_info.o lib/libmarc.a
-	$(CCC) -o $@ $^ -Llib -lmarc -lkyotocabinet
-
-test_auto_temp_file.o: test_auto_temp_file.cc lib/include/FileUtil.h
-
-test_auto_temp_file: test_auto_temp_file.o lib/libmarc.a
-	$(CCC) -o $@ $^ -Llib -lmarc -lpcre -lcrypto
-
-marc_info.o: marc_info.cc lib/include/Leader.h lib/include/MarcUtil.h lib/include/util.h
-
-marc_info: marc_info.o lib/libmarc.a
-	$(CCC) -o $@ $^ -Llib -lmarc -lcrypto
-
-mysql_test.o: mysql_test.cc lib/include/DbConnection.h lib/include/DbResultSet.h lib/include/DbRow.h lib/include/util.h
-
-mysql_test: mysql_test.o lib/libmarc.a
-	$(CCC) -o $@ $^ -lcrypto $(LIBMARIADB) -Llib -lmarc
-
-regex_matcher.o: regex_matcher.cc lib/include/RegexMatcher.h lib/include/util.h
-
-regex_matcher: regex_matcher.o lib/libmarc.a
-	$(CCC) -o $@ $^ -lcrypto $(LIBMARIADB) -Llib -lmarc -lpcre
-
-dsv_reader.o: dsv_reader.cc lib/include/util.h
-
-dsv_reader: dsv_reader.o lib/libmarc.a
-	$(CCC) -o $@ $^ -lcrypto $(LIBMARIADB) -Llib -lmarc -lpcre
-
-notify_users.o: notify_users.cc lib/include/DbConnection.h lib/include/DbResultSet.h lib/include/DbRow.h \
-                lib/include/util.h lib/include/Compiler.h lib/include/UrlUtil.h lib/include/Downloader.h \
-                lib/include/StringUtil.h lib/include/RegexMatcher.h lib/include/XmlParser.h \
-		lib/include/GzStream.h
-
-notify_users: notify_users.o lib/libmarc.a
-	$(CCC) -o $@ $^ -Llib -lmarc -lcrypto $(LIBMARIADB) -lpcre -lxml2 -lz -lmagic -lrt -lssl $(LIBCURL)
-
-xml_parser_test.o: xml_parser_test.cc lib/include/util.h lib/include/XmlParser.h lib/include/StringUtil.h
-
-xml_parser_test: xml_parser_test.o lib/libmarc.a
-	$(CCC) -o $@ $^ -Llib -lmarc -lcrypto $(LIBMARIADB) -lpcre -lxml2
-
-getfilename_test.o: getfilename_test.cc lib/include/FileUtil.h lib/include/util.h
-
-getfilename_test: getfilename_test.o lib/libmarc.a
-	$(CCC) -o $@ $^ -Llib -lmarc -lcrypto $(LIBMARIADB) -lpcre -lxml2
-
-deserialise_php_test.o: deserialise_php_test.cc lib/include/util.h lib/include/PHPUtil.h lib/include/Compiler.h
-
-deserialise_php_test: deserialise_php_test.o lib/libmarc.a
-	$(CCC) -o $@ $^ -Llib -lmarc -lcrypto
-
-send_email_test.o: send_email_test.cc lib/include/util.h lib/include/EmailSender.h
-
-send_email_test: send_email_test.o lib/libmarc.a
-	$(CCC) -o $@ $^ -Llib -lmarc -lcrypto
-
-urlencode.o: urlencode.cc lib/include/util.h lib/include/UrlUtil.h
-
-urlencode: urlencode.o lib/libmarc.a
-	$(CCC) -o $@ $^ -Llib -lmarc -lcrypto -lpcre -lmagic -lrt -lssl $(LIBCURL)
-
-compress_test.o: compress_test.cc lib/include/util.h lib/include/GzStream.h
-
-compress_test: compress_test.o lib/libmarc.a
-	$(CCC) -o $@ $^ -Llib -lmarc -lz
->>>>>>> 1db7ff8b
 
 clean:
-	rm -f *.o *~ $(PROGS) .deps+	rm -f *.o *~ $(PROGS)