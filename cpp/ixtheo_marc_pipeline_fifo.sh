--- conflicted
+++ resolved
@@ -141,13 +141,8 @@
 
 
 StartPhase "Extract Normdata Translations"
-<<<<<<< HEAD
 (extract_authority_data_translations Normdaten-augmented-"${date}".mrc \
-     normdata_translations.txt >> "${log}" 2>&1 &&
-=======
-(extract_normdata_translations Normdaten-augmented-"${date}".mrc \
-                               normdata_translations.txt >> "${log}" 2>&1 &&
->>>>>>> bf33ec4d
+                                     normdata_translations.txt >> "${log}" 2>&1 &&
 EndPhase || Abort) &
 wait
 
