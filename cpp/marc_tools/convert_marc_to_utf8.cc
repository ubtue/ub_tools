/** \brief Utility for patching up incorrect encodings in MARC files o/w assumed to be UTF8.
 *  \author Dr. Johannes Ruscheinski (johannes.ruscheinski@uni-tuebingen.de)
 *
 *  \copyright 2022 Universitätsbibliothek Tübingen.  All rights reserved.
 *
 *  This program is free software: you can redistribute it and/or modify
 *  it under the terms of the GNU Affero General Public License as
 *  published by the Free Software Foundation, either version 3 of the
 *  License, or (at your option) any later version.
 *
 *  This program is distributed in the hope that it will be useful,
 *  but WITHOUT ANY WARRANTY; without even the implied warranty of
 *  MERCHANTABILITY or FITNESS FOR A PARTICULAR PURPOSE.  See the
 *  GNU Affero General Public License for more details.
 *
 *  You should have received a copy of the GNU Affero General Public License
 *  along with this program.  If not, see <http://www.gnu.org/licenses/>.
*/

#include <cstdlib>
#include "MARC.h"
#include "TextUtil.h"
#include "util.h"


namespace {


[[noreturn]] void Usage() {
    ::Usage("(--all-fields|--non-utf8-fields-only) from_encoding marc_input marc_output\n"
            "\tIf --non-utf8-fields-only has been specified then only fields that would not be possibly valid UTF8 will be converted.\n"
            "\tIf --all-fields has been specified all fields will be unconditionally converted.\n"
            "\tTo get a list off all possible values for \"from_encoding\", run \"iconv --list\".\n");
}


// \return True if all records were successfully converted and false o/w.
bool ProcessRecords(const bool all_fields, TextUtil::EncodingConverter * const encoding_converter, MARC::Reader * const marc_reader, MARC::Writer * const marc_writer) {
    unsigned total_count(0), patched_count(0), failure_count(0);

    while (MARC::Record record = marc_reader->read()) {
        ++total_count;

        bool patched_at_least_one_field(false), all_output_fields_are_fine(true);
        for (auto &field : record) {
            if (field.isControlField())
                continue;

            const std::string &field_contents(field.getContents());
            if (all_fields or not TextUtil::IsValidUTF8(field_contents)) {
                patched_at_least_one_field = true;
                std::string converted_field_contents;
                if (not encoding_converter->convert(field_contents, &converted_field_contents)) {
                    all_output_fields_are_fine = false;
                    ++failure_count;
                } else
                    field.setContents(converted_field_contents);
            }
        }

        if (patched_at_least_one_field)
            ++patched_count;

        if (all_output_fields_are_fine)
            marc_writer->write(record);
    }

<<<<<<< HEAD
    LOG_INFO("Converted fields of " + std::to_string(patched_count) + " of " + std::to_string(total_count) + " record(s).");
    if (failure_count == 0)
        return true;

    LOG_WARNING("failed to convert " + std::to_string(failure_count) + " field(s)!");
    return false;
=======
    LOG_INFO("Converted at least one field in " + std::to_string(patched_count) + " record(s) out of " + std::to_string(total_count) + " record(s).");
    if (failure_count > 0)
        LOG_WARNING("failed to convert " + std::to_string(failure_count) + " field(s)!");
>>>>>>> 5e93e3e6
}


} // unnamed namespace


int Main(int argc, char *argv[]) {
    if (argc != 5)
        Usage();

    bool all_fields;
    if (__builtin_strcmp(argv[1], "--all-fields") == 0)
        all_fields = true;
    else if (__builtin_strcmp(argv[1], "--non-utf8-fields-only") == 0)
        all_fields = false;
    else
        Usage();

    std::string error_message;
    const std::unique_ptr<TextUtil::EncodingConverter> encoding_converter(TextUtil::EncodingConverter::Factory(argv[2], "utf8", &error_message));
    if (encoding_converter == nullptr)
        LOG_ERROR("failed to create an encoding converter: " + error_message);

    const auto marc_reader(MARC::Reader::Factory(argv[3]));
    const auto marc_writer(MARC::Writer::Factory(argv[4]));

    return ProcessRecords(all_fields, encoding_converter.get(), marc_reader.get(), marc_writer.get()) ? EXIT_SUCCESS : EXIT_FAILURE;
}<|MERGE_RESOLUTION|>--- conflicted
+++ resolved
@@ -65,18 +65,12 @@
             marc_writer->write(record);
     }
 
-<<<<<<< HEAD
-    LOG_INFO("Converted fields of " + std::to_string(patched_count) + " of " + std::to_string(total_count) + " record(s).");
+    LOG_INFO("Converted at least one field in " + std::to_string(patched_count) + " record(s) out of " + std::to_string(total_count) + " record(s).");
     if (failure_count == 0)
         return true;
 
     LOG_WARNING("failed to convert " + std::to_string(failure_count) + " field(s)!");
     return false;
-=======
-    LOG_INFO("Converted at least one field in " + std::to_string(patched_count) + " record(s) out of " + std::to_string(total_count) + " record(s).");
-    if (failure_count > 0)
-        LOG_WARNING("failed to convert " + std::to_string(failure_count) + " field(s)!");
->>>>>>> 5e93e3e6
 }
 
 
