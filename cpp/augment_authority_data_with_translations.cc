--- conflicted
+++ resolved
@@ -126,20 +126,11 @@
     // We can have several either previously existing or already inserted synonyms, so don't replace synonyms
     if (IsReliableSynonym(status))
         return MarcRecord::FIELD_NOT_FOUND;
-
-<<<<<<< HEAD
-    for (auto field_index : field_indices) {
-        const Subfields subfields(record->getSubfields(field_index));
-        if (subfields.hasSubfieldWithValue('2', "IxTheo") and
-            subfields.hasSubfieldWithValue('9', "L:" + language_code) and
-            subfields.hasSubfieldWithValue('9', "Z:AF"))
-=======
     for (const auto field_index : field_indices) {
         Subfields subfields_present(record->getSubfields(field_index));
         if (subfields_present.hasSubfieldWithValue('2', "IxTheo") and
             subfields_present.hasSubfieldWithValue('9', "L:" + language_code) and
             subfields_present.hasSubfieldWithValue('9', "Z:AF"))
->>>>>>> 213dad58
                 return field_index;
     }
     return MarcRecord::FIELD_NOT_FOUND;
