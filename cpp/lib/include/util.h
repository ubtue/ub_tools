--- conflicted
+++ resolved
@@ -127,7 +127,6 @@
     explicit DSVReader(const std::string &filename, const char field_separator=',', const char field_delimiter='"');
     ~DSVReader();
     bool readLine(std::vector<std::string> * const values);
-<<<<<<< HEAD
 };
 
 
@@ -137,10 +136,4 @@
         buffer.append(std::to_string(array[i])).append(",");
     buffer.append("]");
     return buffer;
-}
-
-
-#endif // ifndef UTIL_H
-=======
-};
->>>>>>> 7814350c
+}