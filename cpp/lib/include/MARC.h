--- conflicted
+++ resolved
@@ -249,8 +249,6 @@
                          { return subfield.code_ == subfield_code; }), subfields_.end());
     }
 
-<<<<<<< HEAD
-=======
     inline bool replaceSubfieldCode(const char old_code, const char new_code) {
         bool replaced_at_least_one_code(false);
         for (auto &subfield : *this) {
@@ -262,7 +260,6 @@
         return replaced_at_least_one_code;
     }
 
->>>>>>> c0bc8e2b
     inline std::string toString() const {
         std::string as_string;
         for (const auto &subfield : subfields_)
