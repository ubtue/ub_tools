--- conflicted
+++ resolved
@@ -120,12 +120,8 @@
 public:
     typedef std::vector<Subfield>::const_iterator const_iterator;
 public:
-<<<<<<< HEAD
-    inline Subfields(std::initializer_list<Subfield> subfields): subfields_(subfields) { }
-=======
     inline Subfields(std::vector<Subfield> &&subfields): subfields_(subfields) { }
     Subfields(const Subfields &other) = default;
->>>>>>> 5bb9ed19
     inline explicit Subfields(const std::string &field_contents) {
         if (unlikely(field_contents.length() < 5)) // We need more than: 2 indicators + delimiter + subfield code
             return;
@@ -277,21 +273,26 @@
 
     void insertField(const Tag &new_field_tag, const std::string &new_field_value);
 
+    inline void insertField(const Tag &new_field_tag, const Subfields &subfields, const char indicator1 = ' ',
+                            const char indicator2 = ' ')
+    {
+        std::string new_field_value;
+        new_field_value += indicator1;
+        new_field_value += indicator2;
+        for (const auto &subfield : subfields)
+            new_field_value += subfield.toString();
+        insertField(new_field_tag, new_field_value);
+    }
+
     inline void insertField(const Tag &new_field_tag, std::vector<Subfield> subfields, const char indicator1 = ' ',
                             const char indicator2 = ' ')
     {
         std::string new_field_value;
         new_field_value += indicator1;
         new_field_value += indicator2;
-	for (const auto &subfield : subfields)
+        for (const auto &subfield : subfields)
             new_field_value += subfield.toString();
         insertField(new_field_tag, new_field_value);
-    }
-
-    inline void insertField(const Tag &new_field_tag, std::initializer_list<Subfield> subfields, const char indicator1 = ' ',
-                            const char indicator2 = ' ')
-    {
-        insertField(new_field_tag, Subfields(subfields), indicator1, indicator2);
     }
 
     /** \brief  Adds a subfield to the first existing field with tag "field_tag".
