/** \file   PdfUtil.h
 *  \brief  Functions relating to PDF documents.
 *  \author Dr. Johannes Ruscheinski (johannes.ruscheinski@uni-tuebingen.de)
 *
 *  \copyright 2015,2017 Universitätsbibliothek Tübingen.  All rights reserved.
 *
 *  This program is free software: you can redistribute it and/or modify
 *  it under the terms of the GNU Affero General Public License as
 *  published by the Free Software Foundation, either version 3 of the
 *  License, or (at your option) any later version.
 *
 *  This program is distributed in the hope that it will be useful,
 *  but WITHOUT ANY WARRANTY; without even the implied warranty of
 *  MERCHANTABILITY or FITNESS FOR A PARTICULAR PURPOSE.  See the
 *  GNU Affero General Public License for more details.
 *
 *  You should have received a copy of the GNU Affero General Public License
 *  along with this program.  If not, see <http://www.gnu.org/licenses/>.
 */
#ifndef PDF_UTIL_H
#define PDF_UTIL_H


#include <string>


namespace PdfUtil {


<<<<<<< HEAD
const unsigned DEFAULT_PDF_EXTRACTION_TIMEOUT(60); // in s
=======
constexpr unsigned DEFAULT_PDF_EXTRACTION_TIMEOUT = 60; // seconds
>>>>>>> 5eeae252
std::string ExtractText(const std::string &pdf_document);


/** \brief Returns whether a document contains text or not.
 *
 *  If this returns false it is likely that the document contains only images.
 */
bool PdfFileContainsNoText(const std::string &path);


/** \brief Returns whether a document contains text or not.
 *
 *  If this returns false it is likely that the document contains only images.
 */
bool PdfDocContainsNoText(const std::string &document);


/** \brief Uses tesseract to attempt OCR. */
bool GetTextFromImagePDF(const std::string &pdf_document, const std::string &tesseract_language_code,
                         std::string * const extracted_text, unsigned timeout=DEFAULT_PDF_EXTRACTION_TIMEOUT /* in s */);


} // namespace PdfUtil


#endif // ifndef PDF_UTIL_H<|MERGE_RESOLUTION|>--- conflicted
+++ resolved
@@ -27,11 +27,7 @@
 namespace PdfUtil {
 
 
-<<<<<<< HEAD
-const unsigned DEFAULT_PDF_EXTRACTION_TIMEOUT(60); // in s
-=======
 constexpr unsigned DEFAULT_PDF_EXTRACTION_TIMEOUT = 60; // seconds
->>>>>>> 5eeae252
 std::string ExtractText(const std::string &pdf_document);
 
 
