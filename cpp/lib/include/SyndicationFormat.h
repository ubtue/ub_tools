--- conflicted
+++ resolved
@@ -75,11 +75,7 @@
             { rhs.syndication_format_ = nullptr; }
 
         void operator++();
-<<<<<<< HEAD
-        /*const*/ Item &operator*() const { return *item_; }
-=======
         inline const Item &operator*() const { return *item_; }
->>>>>>> 91bcf960
         bool operator==(const const_iterator &rhs) const;
         inline bool operator!=(const const_iterator &rhs) const { return not operator==(rhs); }
     };
