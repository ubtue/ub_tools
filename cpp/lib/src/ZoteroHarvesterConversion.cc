/** \brief Classes related to the Zotero Harvester's JSON-to-MARC conversion API
 *  \author Madeeswaran Kannan
 *
 *  \copyright 2019-2021 Universitätsbibliothek Tübingen.  All rights reserved.
 *
 *  This program is free software: you can redistribute it and/or modify
 *  it under the terms of the GNU Affero General Public License as
 *  published by the Free Software Foundation, either version 3 of the
 *  License, or (at your option) any later version.
 *
 *  This program is distributed in the hope that it will be useful,
 *  but WITHOUT ANY WARRANTY; without even the implied warranty of
 *  MERCHANTABILITY or FITNESS FOR A PARTICULAR PURPOSE.  See the
 *  GNU Affero General Public License for more details.
 *
 *  You should have received a copy of the GNU Affero General Public License
 *  along with this program.  If not, see <http://www.gnu.org/licenses/>.
*/

#include "BSZUtil.h"
#include "Downloader.h"
#include "FileUtil.h"
#include "HtmlUtil.h"
#include "LobidUtil.h"
#include "NGram.h"
#include "StlHelpers.h"
#include "StringUtil.h"
#include "TimeUtil.h"
#include "TranslationUtil.h"
#include "UBTools.h"
#include "UrlUtil.h"
#include "ZoteroHarvesterConversion.h"
#include "ZoteroHarvesterZederInterop.h"
#include "util.h"


namespace ZoteroHarvester {


namespace Conversion {


std::string MetadataRecord::toString() const {
    std::string out("MetadataRecord {\n");

    out += "\turl: " + url_ + ",\n";
    out += "\titem_type: " + item_type_ + ",\n";
    out += "\ttitle: " + title_ + ",\n";
    if (not short_title_.empty())
        out += "\tshort_title: " + short_title_ + ",\n";
    if (not abstract_note_.empty())
        out += "\tabstract_note: " + abstract_note_ + ",\n";
    if (not publication_title_.empty())
        out += "\tpublication_title: " + publication_title_ + ",\n";
    if (not volume_.empty())
        out += "\tvolume: " + volume_ + ",\n";
    if (not issue_.empty())
        out += "\tissue: " + issue_ + ",\n";
    if (not pages_.empty())
        out += "\tpages: " + pages_ + ",\n";
    if (not date_.empty())
        out += "\tdate: " + date_ + ",\n";
    if (not doi_.empty())
        out += "\tdoi: " + doi_ + ",\n";
    for (const auto &language : languages_)
        out += "\tlanguage: " + language + ",\n";
    if (not issn_.empty())
        out += "\tissn: " + issn_ + ",\n";
    if (not superior_ppn_.empty())
        out += "\tsuperior_ppn: " + superior_ppn_ + ",\n";
    out += "\tsuperior_type: " + std::to_string(static_cast<int>(superior_type_)) + ",\n";
    out += "\tssg: " + std::to_string(static_cast<int>(ssg_)) + ",\n";

    if (not creators_.empty()) {
        std::string creators("creators: [\n");
        for (const auto &creator : creators_) {
            creators += "\t\t{\n";
            creators += "\t\t\tfirst_name: " + creator.first_name_ + ",\n";
            creators += "\t\t\tlast_name: " + creator.last_name_ + ",\n";
            creators += "\t\t\ttype: " + creator.type_ + ",\n";
            if (not creator.affix_.empty())
                creators += "\t\t\taffix: " + creator.affix_ + ",\n";
            if (not creator.title_.empty())
                creators += "\t\t\ttitle: " + creator.title_ + ",\n";
            if (not creator.ppn_.empty())
                creators += "\t\t\tppn: " + creator.ppn_ + ",\n";
            if (not creator.gnd_number_.empty())
                creators += "\t\t\tgnd_number: " + creator.gnd_number_ + ",\n";
            creators += "\t\t},\n";
        }
        creators += "\t]";
        out += "\t" + creators + ",\n";
    }

    if (not keywords_.empty()) {
        std::string keywords("keywords: [ ");
        for (const auto &keyword : keywords_)
            keywords += keyword + ", ";
        TextUtil::UTF8Truncate(&keywords, keywords.size() - 2);
        keywords += " ]";
        out += "\t" + keywords + ",\n";
    }

    if (not custom_metadata_.empty()) {
        std::string custom_metadata("custom_metadata: [\n");
        for (const auto &metadata : custom_metadata_)
            custom_metadata += "\t\t{ " + metadata.first + ", " + metadata.second + " },\n";
        custom_metadata += "\t]";
        out += "\t" + custom_metadata + ",\n";
    }

    out += "}";
    return out;
}


MetadataRecord::SSGType MetadataRecord::GetSSGTypeFromString(const std::string &ssg_string) {
    const std::map<std::string, SSGType> ZEDER_STRINGS {
        { "FG_0",   SSGType::FG_0 },
        { "FG_1",   SSGType::FG_1 },
        { "FG_0/1", SSGType::FG_01 },
        { "FG_2,1", SSGType::FG_21 },
    };

    if (ZEDER_STRINGS.find(ssg_string) != ZEDER_STRINGS.end())
        return ZEDER_STRINGS.find(ssg_string)->second;

    return SSGType::INVALID;
}


void SuppressJsonMetadataForParams(const std::string &node_name, const std::shared_ptr<JSON::JSONNode> &node,
                                   const Config::ZoteroMetadataParams &zotero_metadata_params)
{
    const auto suppression_regex(zotero_metadata_params.fields_to_suppress_.find(node_name));
    if (suppression_regex != zotero_metadata_params.fields_to_suppress_.end()) {
        if (node->getType() != JSON::JSONNode::STRING_NODE)
            LOG_ERROR("metadata suppression filter has invalid node type '" + node_name + "'");

        const auto string_node(JSON::JSONNode::CastToStringNodeOrDie(node_name, node));
        if (suppression_regex->second->match(string_node->getValue())) {
            LOG_DEBUG("suppression regex '" + suppression_regex->second->getPattern() +
                      "' matched metadata field '" + node_name + "' value '" + string_node->getValue() + "'");
            string_node->setValue("");
        }
    }
}


void SuppressJsonMetadata(const std::string &node_name, const std::shared_ptr<JSON::JSONNode> &node,
                          const ConversionParams &parameters)
{
    SuppressJsonMetadataForParams(node_name, node, parameters.global_params_.zotero_metadata_params_);
    SuppressJsonMetadataForParams(node_name, node, parameters.download_item_.journal_.zotero_metadata_params_);
}


void OverrideJsonMetadataForParams(const std::string &node_name, const std::shared_ptr<JSON::JSONNode> &node,
                                   const Config::ZoteroMetadataParams &zotero_metadata_params)
{
    const std::string ORIGINAL_VALUE_SPECIFIER("%org%");
    const auto override_pattern(zotero_metadata_params.fields_to_override_.find(node_name));

    if (override_pattern != zotero_metadata_params.fields_to_override_.end()) {
        if (node->getType() != JSON::JSONNode::STRING_NODE)
            LOG_ERROR("metadata override has invalid node type '" + node_name + "'");

        const auto string_node(JSON::JSONNode::CastToStringNodeOrDie(node_name, node));
        const auto string_value(string_node->getValue());
        const auto override_string(StringUtil::ReplaceString(ORIGINAL_VALUE_SPECIFIER, string_value,override_pattern->second));

        LOG_DEBUG("metadata field '" + node_name + "' value changed from '" + string_value + "' to '" + override_string + "'");
        string_node->setValue(override_string);
    }
}


void OverrideJsonMetadata(const std::string &node_name, const std::shared_ptr<JSON::JSONNode> &node,
                          const ConversionParams &parameters)
{
    OverrideJsonMetadataForParams(node_name, node, parameters.global_params_.zotero_metadata_params_);
    OverrideJsonMetadataForParams(node_name, node, parameters.download_item_.journal_.zotero_metadata_params_);
}


void PostprocessTranslationServerResponse(const ConversionParams &parameters,
                                          std::shared_ptr<JSON::ArrayNode> * const response_json_array)
{
    // 'response_json_array' is a JSON array of metadata objects pertaining to individual URLs

    // firstly, we need to process item notes. they are encoded as separate objects
    // so, we'll need to iterate through the entires and append individual notes to their parents
    std::shared_ptr<JSON::ArrayNode> augmented_array(new JSON::ArrayNode());
    JSON::ObjectNode *last_entry(nullptr);

    for (auto entry : **response_json_array) {
        const auto json_object(JSON::JSONNode::CastToObjectNodeOrDie("entry", entry));
        const auto item_type(json_object->getStringValue("itemType"));

        if (item_type == "note") {
            if (last_entry == nullptr)
                LOG_ERROR("unexpected note object in translation server response!");

            const std::shared_ptr<JSON::ObjectNode> new_note(new JSON::ObjectNode());
            new_note->insert("note", std::shared_ptr<JSON::JSONNode>(new JSON::StringNode(json_object->getStringValue("note"))));
            last_entry->getArrayNode("notes")->push_back(new_note);
            continue;
        }

        // add the main entry to our array
        auto main_entry_copy(JSON::JSONNode::CastToObjectNodeOrDie("entry", json_object->clone()));
        main_entry_copy->insert("notes", std::shared_ptr<JSON::JSONNode>(new JSON::ArrayNode()));
        augmented_array->push_back(main_entry_copy);
        last_entry = main_entry_copy.get();
    }

    // swap the augmented array with the old one
    *response_json_array = augmented_array;

    // next, we modify the metadata objects to suppress and/or override individual fields
    for (auto entry : **response_json_array) {
        const auto json_object(JSON::JSONNode::CastToObjectNodeOrDie("entry", entry));
        JSON::VisitLeafNodes("root", json_object, SuppressJsonMetadata, std::ref(parameters));
        JSON::VisitLeafNodes("root", json_object, OverrideJsonMetadata, std::ref(parameters));
    }
}


bool ZoteroItemMatchesExclusionFiltersForParams(const std::shared_ptr<JSON::ObjectNode> &zotero_item,
                                             const Util::HarvestableItem &download_item,
                                             const Config::ZoteroMetadataParams &zotero_metadata_params)
{
    if (zotero_metadata_params.exclusion_filters_.empty())
        return false;

    bool found_match(false);
    std::string exclusion_string;
    auto metadata_exclusion_predicate = [&found_match, &exclusion_string]
                                        (const std::string &node_name, const std::shared_ptr<JSON::JSONNode> &node,
                                         const Config::ZoteroMetadataParams &zotero_metadata_params) -> void
    {
        const auto filter_regex(zotero_metadata_params.exclusion_filters_.find(node_name));
        if (filter_regex != zotero_metadata_params.exclusion_filters_.end()) {
            if (node->getType() != JSON::JSONNode::STRING_NODE)
                LOG_ERROR("metadata exclusion filter has invalid node type '" + node_name + "'");

            const auto string_node(JSON::JSONNode::CastToStringNodeOrDie(node_name, node));
            if (filter_regex->second->match(string_node->getValue())) {
                found_match = true;
                exclusion_string = node_name + "/" + filter_regex->second->getPattern() + "/";
            }
        }
    };

    JSON::VisitLeafNodes("root", zotero_item, metadata_exclusion_predicate, std::ref(zotero_metadata_params));
    if (found_match)
        LOG_INFO("zotero metadata for '" + download_item.url_.toString() + " matched exclusion filter (" + exclusion_string + ")");

    return found_match;
}


bool ZoteroItemMatchesExclusionFilters(const std::shared_ptr<JSON::ObjectNode> &zotero_item,
                                       const ConversionParams &parameters)
{
    return (ZoteroItemMatchesExclusionFiltersForParams(zotero_item, parameters.download_item_, parameters.global_params_.zotero_metadata_params_)
            or ZoteroItemMatchesExclusionFiltersForParams(zotero_item, parameters.download_item_, parameters.download_item_.journal_.zotero_metadata_params_));
}


static inline std::string GetStrippedHTMLStringFromJSON(const std::shared_ptr<JSON::ObjectNode> &json_object,
                                                        const std::string &field_name)
{ return HtmlUtil::StripHtmlTags(json_object->getOptionalStringValue(field_name)); }


void ConvertZoteroItemToMetadataRecord(const std::shared_ptr<JSON::ObjectNode> &zotero_item,
                                       MetadataRecord * const metadata_record)
{
    metadata_record->item_type_ = GetStrippedHTMLStringFromJSON(zotero_item, "itemType");
    metadata_record->title_ = GetStrippedHTMLStringFromJSON(zotero_item, "title");
    metadata_record->short_title_ = GetStrippedHTMLStringFromJSON(zotero_item, "shortTitle");
    metadata_record->abstract_note_ = GetStrippedHTMLStringFromJSON(zotero_item, "abstractNote");
    metadata_record->publication_title_ = GetStrippedHTMLStringFromJSON(zotero_item, "publicationTitle");
    if (metadata_record->publication_title_.empty())
        metadata_record->publication_title_ = GetStrippedHTMLStringFromJSON(zotero_item, "websiteTitle");
    metadata_record->volume_ = GetStrippedHTMLStringFromJSON(zotero_item, "volume");
    metadata_record->issue_ = GetStrippedHTMLStringFromJSON(zotero_item, "issue");
    metadata_record->pages_ = GetStrippedHTMLStringFromJSON(zotero_item, "pages");
    metadata_record->date_ = GetStrippedHTMLStringFromJSON(zotero_item, "date");
    metadata_record->doi_ = GetStrippedHTMLStringFromJSON(zotero_item, "DOI");
    const std::string language(GetStrippedHTMLStringFromJSON(zotero_item, "language"));
    if (not language.empty())
        metadata_record->languages_.emplace(language);
    metadata_record->url_ = GetStrippedHTMLStringFromJSON(zotero_item, "url");
    metadata_record->issn_ = GetStrippedHTMLStringFromJSON(zotero_item, "ISSN");

    const auto creators_array(zotero_item->getOptionalArrayNode("creators"));
    if (creators_array) {
        for (const auto &entry :*creators_array) {
            const auto creator_object(JSON::JSONNode::CastToObjectNodeOrDie("array_element", entry));
            metadata_record->creators_.emplace_back(GetStrippedHTMLStringFromJSON(creator_object, "firstName"),
                                                    GetStrippedHTMLStringFromJSON(creator_object, "lastName"),
                                                    GetStrippedHTMLStringFromJSON(creator_object, "creatorType"));
        }
    }

    const auto tags_array(zotero_item->getOptionalArrayNode("tags"));
    if (tags_array) {
        for (const auto &entry :*tags_array) {
            const auto tag_object(JSON::JSONNode::CastToObjectNodeOrDie("array_element", entry));
            const auto tag(GetStrippedHTMLStringFromJSON(tag_object, "tag"));
            if (not tag.empty())
                metadata_record->keywords_.emplace_back(tag);
        }
    }

    const auto notes_array(zotero_item->getOptionalArrayNode("notes"));
    if (notes_array) {
        for (const auto &entry :*notes_array) {
            const auto note_object(JSON::JSONNode::CastToObjectNodeOrDie("array_element", entry));
            const auto note(note_object->getOptionalStringValue("note"));
            if (not note.empty()) {
                const auto first_colon_pos(note.find(':'));
                if (unlikely(first_colon_pos == std::string::npos)) {
                    LOG_WARNING("additional metadata in \"notes\" is missing a colon! data: '" + note + "'");
                    continue;   // could be a valid note added by the translator
                }

                metadata_record->custom_metadata_.emplace(note.substr(0, first_colon_pos), note.substr(first_colon_pos + 1));
            }
        }
    }
}


void SplitIntoFirstAndLastAuthorNames(const std::string &author, std::string * const first_name, std::string * const last_name) {
    const auto normalised_author(TextUtil::CollapseAndTrimWhitespace(author));
    const auto name_separator(normalised_author.rfind(' '));
    if (name_separator != std::string::npos) {
        *first_name = normalised_author.substr(0, name_separator);
        *last_name = normalised_author.substr(name_separator + 1);
    } else {
        *first_name = normalised_author;
        last_name->clear();
    }
}


bool FilterEmptyAndCommentLines(std::string str) {
    StringUtil::TrimWhite(&str);
    return not str.empty() and str.front() != '#';
}


const std::string AUTHOR_NAME_BLACKLIST(UBTools::GetTuelibPath() + "zotero-enhancement-maps/author_name_blacklist.txt");


ThreadSafeRegexMatcher InitializeBlacklistedAuthorTokenMatcher() {
    std::unordered_set<std::string> blacklisted_tokens, filtered_blacklisted_tokens;
    auto string_data(FileUtil::ReadStringOrDie(AUTHOR_NAME_BLACKLIST));
    StringUtil::Split(string_data, '\n', &blacklisted_tokens, /* suppress_empty_components = */true);

    StlHelpers::Functional::Filter(blacklisted_tokens.begin(), blacklisted_tokens.end(), filtered_blacklisted_tokens,
                                   FilterEmptyAndCommentLines);

    std::string match_pattern("\\b(");
    bool is_first_token(true);
    for (const auto &blacklisted_token : filtered_blacklisted_tokens) {
        if (not is_first_token)
            match_pattern += "|";
        else
            is_first_token = false;
        match_pattern += RegexMatcher::Escape(blacklisted_token);
    }
    match_pattern += ")\\b";

   return ThreadSafeRegexMatcher(match_pattern, ThreadSafeRegexMatcher::ENABLE_UTF8 | ThreadSafeRegexMatcher::ENABLE_UCP | ThreadSafeRegexMatcher::CASE_INSENSITIVE);
}


const ThreadSafeRegexMatcher BLACKLISTED_AUTHOR_TOKEN_MATCHER(InitializeBlacklistedAuthorTokenMatcher());


void StripBlacklistedTokensFromAuthorName(std::string * const first_name, std::string * const last_name) {
    std::string first_name_buffer(BLACKLISTED_AUTHOR_TOKEN_MATCHER.replaceAll(*first_name, "")),
                last_name_buffer(BLACKLISTED_AUTHOR_TOKEN_MATCHER.replaceAll(*last_name, ""));

    StringUtil::TrimWhite(&first_name_buffer);
    StringUtil::TrimWhite(&last_name_buffer);

    *first_name = first_name_buffer;
    *last_name = last_name_buffer;
}


bool Is655Keyword(const std::string &keyword) {
    static const auto keyword_list(FileUtil::ReadLines::ReadOrDie(UBTools::GetTuelibPath() + "zotero-enhancement-maps/marc655_keywords.txt",
                                                                  FileUtil::ReadLines::TRIM_LEFT_AND_RIGHT, FileUtil::ReadLines::TO_LOWER));
    const std::string keyword_lower(TextUtil::UTF8ToLower(keyword));
    return std::find(keyword_list.begin(), keyword_list.end(), keyword_lower) != keyword_list.end();
}


static const std::set<std::string> VALID_TITLES {
    "jr", "sr", "sj", "s.j", "s.j.", "fr", "hr", "dr", "prof", "em"
};


bool IsAuthorNameTokenTitle(std::string token) {
    bool final_period(token.back() == '.');
    if (final_period)
        token.erase(token.size() - 1);

    TextUtil::UTF8ToLower(&token);
    return VALID_TITLES.find(token) != VALID_TITLES.end();
}


static const std::set<std::string> VALID_AFFIXES {
    "i", "ii", "iii", "iv", "v"
};


bool IsAuthorNameTokenAffix(std::string token) {
    TextUtil::UTF8ToLower(&token);
    return VALID_AFFIXES.find(token) != VALID_AFFIXES.end();
}


void JoinAuthorTokens(const std::vector<std::string> &tokens_first, std::string * const first_name,
                      const std::vector<std::string> &tokens_last, std::string * const last_name) {
        StringUtil::Join(tokens_first, ' ', first_name);
        StringUtil::Join(tokens_last, ' ', last_name);
}


void AdjustFirstAndLastNameByLanguage(std::string * const first_name, std::string * const last_name, const std::set<std::string> &languages) {
    // In Spanish we have two last name components, so move over if appropriate
    if (languages.find("spa") != languages.end()) {
        // Skip transformation if the first name/last name association already seems reasonable
        static const auto first_name_end_preposition(ThreadSafeRegexMatcher("(des?\\s+las?|del|\\p{Lu}[.])$",
             ThreadSafeRegexMatcher::ENABLE_UTF8 | ThreadSafeRegexMatcher::ENABLE_UCP | ThreadSafeRegexMatcher::CASE_INSENSITIVE));
        if (first_name_end_preposition.match(*first_name))
            return;

        std::vector<std::string> first_name_tokens;
        std::vector<std::string> last_name_tokens;
        StringUtil::Split(*first_name, ' ', &first_name_tokens, /* suppress_empty_components = */ true);
        if (first_name_tokens.size() <= 1)
            return;
        StringUtil::Split(*last_name, ' ', &last_name_tokens, /* suppress_empty_components = */ true);
        if (last_name_tokens.size() >= 2) // Probably fixed elsewhere...
            return;
        // Special handling for "y"
        const auto y_iterator(std::find(first_name_tokens.begin(), first_name_tokens.end(), "y"));
        if (y_iterator != first_name_tokens.end()) {
            const auto offset(std::distance(first_name_tokens.begin(), y_iterator));
            if (offset >=1) {
                last_name_tokens.insert(last_name_tokens.begin(), std::make_move_iterator(last_name_tokens.begin() + (offset - 1)),
                                                                  std::make_move_iterator(last_name_tokens.end()));
                first_name_tokens.erase(first_name_tokens.begin() + (offset - 1));
                JoinAuthorTokens(first_name_tokens, first_name, last_name_tokens, last_name);
                return;
            }
        }
        last_name_tokens.insert(last_name_tokens.begin(), first_name_tokens.back());
        first_name_tokens.pop_back();
        JoinAuthorTokens(first_name_tokens, first_name, last_name_tokens, last_name);
    }
}


void PostProcessAuthorName(std::string * const first_name, std::string * const last_name, std::string * const title,
                           std::string * const affix, const std::set<std::string> &languages)
{
    std::string first_name_buffer, title_buffer;
    std::vector<std::string> tokens;

    AdjustFirstAndLastNameByLanguage(first_name, last_name, languages);

    StringUtil::Split(*first_name, ' ', &tokens, /* suppress_empty_components = */true);
    for (const auto &token : tokens) {
        if (IsAuthorNameTokenTitle(token))
            title_buffer += token + " ";
        else
            first_name_buffer += token + " ";
    }

    std::string last_name_buffer, affix_buffer;
    StringUtil::Split(*last_name, ' ', &tokens, /* suppress_empty_components = */true);
    for (const auto &token : tokens) {
        if (IsAuthorNameTokenTitle(token))
            title_buffer += token + " ";
        else if (IsAuthorNameTokenAffix(token))
            affix_buffer += token + " ";
        else
            last_name_buffer += token + " ";
    }

    TextUtil::CollapseAndTrimWhitespace(&first_name_buffer);
    TextUtil::CollapseAndTrimWhitespace(&last_name_buffer);
    TextUtil::CollapseAndTrimWhitespace(&title_buffer);
    TextUtil::CollapseAndTrimWhitespace(&affix_buffer);

    StripBlacklistedTokensFromAuthorName(&first_name_buffer, &last_name_buffer);

    *title = title_buffer;
    *affix = affix_buffer;
    // try to reparse the name if either part of the name is empty
    if (first_name_buffer.empty())
        SplitIntoFirstAndLastAuthorNames(last_name_buffer, first_name, last_name);
    else if (last_name_buffer.empty())
        SplitIntoFirstAndLastAuthorNames(first_name_buffer, first_name, last_name);
    else if (not first_name_buffer.empty() and not last_name_buffer.empty()) {
        *first_name = first_name_buffer;
        *last_name = last_name_buffer;
    }

    LOG_DEBUG("post-processed author first name = '" + *first_name + "', last name = '" + *last_name +
              "', title = '" + *title + "', affix = '" + *affix + "'");
}


const std::string TIKA_SERVER_DETECT_STRING_LANGUAGE_URL("http://localhost:9998/language/string");
std::string TikaDetectLanguage(const std::string &record_text) {
    Downloader downloader;
    if (not downloader.putData(TIKA_SERVER_DETECT_STRING_LANGUAGE_URL, record_text))
        LOG_ERROR("Could not send data to Tika server");
    const std::string tika_detected_language(downloader.getMessageBody());
    if (tika_detected_language.empty())
        return "";
    return Config::GetNormalizedLanguage(tika_detected_language);
}


void NormalizeGivenLanguages(MetadataRecord * const metadata_record) {
    // Normalize given languages
    // We cant remove during iteration, so we use a copy
    std::set<std::string> languages(metadata_record->languages_);
    metadata_record->languages_.clear();
    for (const auto &language : languages) {
        if (not Config::IsAllowedLanguage(language)) {
            LOG_WARNING("Removing invalid language: " + language);
            continue;
        }

        if (not Config::IsNormalizedLanguage(language)) {
            const std::string normalized_language(Config::GetNormalizedLanguage(language));
            LOG_INFO("Normalized language: " + language + " => " + normalized_language);
            metadata_record->languages_.emplace(normalized_language);
        } else
            metadata_record->languages_.emplace(language);
    }
}


std::string DetectLanguage(MetadataRecord * const metadata_record, const Config::JournalParams &journal_params) {
    std::string record_text;
    if (journal_params.language_params_.source_text_fields_.empty()
        or journal_params.language_params_.source_text_fields_ == "title")
    {
        record_text = metadata_record->title_;
    } else if (journal_params.language_params_.source_text_fields_ == "abstract")
        record_text = metadata_record->abstract_note_;
    else if (journal_params.language_params_.source_text_fields_ == "title+abstract")
        record_text = metadata_record->title_ + " " + metadata_record->abstract_note_;
    else
        LOG_ERROR("unknown text field '" + journal_params.language_params_.source_text_fields_ + "' for language detection");

    std::string detected_language(TikaDetectLanguage(record_text));
    // Fallback to custom NGram
    if (detected_language.empty()) {
        std::vector<NGram::DetectedLanguage> detected_languages;
        NGram::ClassifyLanguage(record_text, &detected_languages, journal_params.language_params_.expected_languages_,
                             /*alternative_cutoff_factor = */ 0);
        const auto top_language(detected_languages.front());
        detected_language = top_language.language_;
    }
    return detected_language;
}


void AdjustLanguages(MetadataRecord * const metadata_record, const Config::JournalParams &journal_params) {
    NormalizeGivenLanguages(metadata_record);

    // Check if the needed settings exist
    if (journal_params.language_params_.expected_languages_.empty())
        return;

    // Override directly via configuration (if corresponding mode is set)
    if (journal_params.language_params_.mode_ == Config::LanguageParams::FORCE_LANGUAGES) {
        LOG_INFO("Override languages with configuration value: " + StringUtil::Join(journal_params.language_params_.expected_languages_, ","));
        metadata_record->languages_ = journal_params.language_params_.expected_languages_;
        return;
    }

    // automatic language detection
    std::string detected_language, configured_or_detected_info;
    if (journal_params.language_params_.expected_languages_.size() == 1) {
        detected_language = *journal_params.language_params_.expected_languages_.begin();
        configured_or_detected_info = "single configured";
    } else {
        detected_language = DetectLanguage(metadata_record, journal_params);
        configured_or_detected_info = "detected";
    }

    // compare language from zotero to detected language
    if (not detected_language.empty()) {
        if (journal_params.language_params_.mode_ == Config::LanguageParams::FORCE_DETECTION) {
            LOG_INFO ("Force language detection active - using " + configured_or_detected_info + " language: " + detected_language);
            metadata_record->languages_ = { detected_language };
        } else if (metadata_record->languages_.empty()) {
            LOG_INFO("Using " + configured_or_detected_info + " language: " + detected_language);
            metadata_record->languages_.emplace(detected_language);
        } else if (*metadata_record->languages_.begin() == detected_language and metadata_record->languages_.size() == 1)
            LOG_INFO("The given language is equal to the " + configured_or_detected_info + " language: " + detected_language);
        else {
            LOG_INFO("The given language " + StringUtil::Join(metadata_record->languages_, ",") + " and the " + configured_or_detected_info + " language " + detected_language + " are different. "
                     "No language will be set.");
            metadata_record->languages_.clear();
        }
    }
}


bool DetectReviewsWithMatcher(MetadataRecord * const metadata_record, ThreadSafeRegexMatcher * const review_matcher) {
    bool review_detected(false);

    if (review_matcher->match(metadata_record->title_)) {
        LOG_DEBUG("title matched review pattern");
        review_detected = true;
    } else if (review_matcher->match(metadata_record->short_title_)) {
        LOG_DEBUG("short title matched review pattern");
        review_detected = true;
    } else {
        for (const auto &keyword : metadata_record->keywords_) {
            if (review_matcher->match(keyword)) {
                LOG_DEBUG("keyword matched review pattern");
                review_detected = true;
            }
        }
    }

    if (review_detected)
        metadata_record->item_type_ = "review";
    return review_detected;
}


void DetectReviews(MetadataRecord * const metadata_record, const ConversionParams &parameters) {
    const auto &global_review_matcher(parameters.global_params_.review_regex_.get());
    if (global_review_matcher != nullptr and DetectReviewsWithMatcher(metadata_record, global_review_matcher))
        return;

    const auto &journal_review_matcher(parameters.download_item_.journal_.review_regex_.get());
    if (journal_review_matcher != nullptr)
        DetectReviewsWithMatcher(metadata_record, journal_review_matcher);
}


const ThreadSafeRegexMatcher PAGE_RANGE_MATCHER("^(.+)-(.+)$");
const ThreadSafeRegexMatcher PAGE_RANGE_DIGIT_MATCHER("^(\\d+)-(\\d+)$");
const ThreadSafeRegexMatcher PAGE_ROMAN_NUMERAL_MATCHER("^M{0,4}(CM|CD|D?C{0,3})(XC|XL|L?X{0,3})(IX|IV|V?I{0,3})$");


void AugmentMetadataRecord(MetadataRecord * const metadata_record, const ConversionParams &parameters)
{
    const auto &journal_params(parameters.download_item_.journal_);
    const auto &group_params(parameters.group_params_);

    // normalise date
    if (not metadata_record->date_.empty()) {
        struct tm tm(TimeUtil::StringToStructTm(metadata_record->date_, journal_params.strptime_format_string_));
        const std::string date_normalized(std::to_string(tm.tm_year + 1900) + "-"
                                          + StringUtil::ToString(tm.tm_mon + 1, 10, 2, '0') + "-"
                                          + StringUtil::ToString(tm.tm_mday, 10, 2, '0'));
        metadata_record->date_ = date_normalized;
    }

    // normalise issue/volume
    StringUtil::LeftTrim(&metadata_record->issue_, '0');
    StringUtil::LeftTrim(&metadata_record->volume_, '0');

    // normalise pages
    const auto pages(metadata_record->pages_);
    // force uppercase for roman numeral detection
    auto page_match(PAGE_RANGE_MATCHER.match(StringUtil::ASCIIToUpper(pages)));
    if (page_match) {
        std::string converted_pages;
        if (PAGE_ROMAN_NUMERAL_MATCHER.match(page_match[1]))
            converted_pages += std::to_string(StringUtil::RomanNumeralToDecimal(page_match[1]));
        else
            converted_pages += page_match[1];

        converted_pages += "-";

        if (PAGE_ROMAN_NUMERAL_MATCHER.match(page_match[2]))
            converted_pages += std::to_string(StringUtil::RomanNumeralToDecimal(page_match[2]));
        else
            converted_pages += page_match[2];

        if (converted_pages != pages) {
            LOG_DEBUG("converted roman numeral page range '" + pages + "' to decimal page range '"
                      + converted_pages + "'");
            metadata_record->pages_ = converted_pages;
        }
    }

    page_match = PAGE_RANGE_DIGIT_MATCHER.match(metadata_record->pages_);
    if (page_match and page_match[1] == page_match[2])
        metadata_record->pages_ = page_match[1];

    // override publication title
    metadata_record->publication_title_ = journal_params.name_;

    // override ISSN (online > print > zotero) and select superior PPN (online > print)
    const auto &issn(journal_params.issn_);
    const auto &ppn(journal_params.ppn_);
    if (not issn.online_.empty()) {
        if (ppn.online_.empty())
            throw std::runtime_error("cannot use online ISSN \"" + issn.online_ + "\" because no online PPN is given!");
        metadata_record->issn_ = issn.online_;
        metadata_record->superior_ppn_ = ppn.online_;
        metadata_record->superior_type_ = MetadataRecord::SuperiorType::ONLINE;

        LOG_DEBUG("use online ISSN \"" + issn.online_ + "\" with online PPN \"" + ppn.online_ + "\"");
    } else if (not issn.print_.empty()) {
        if (ppn.print_.empty())
            throw std::runtime_error("cannot use print ISSN \"" + issn.print_ + "\" because no print PPN is given!");
        metadata_record->issn_ = issn.print_;
        metadata_record->superior_ppn_ = ppn.print_;
        metadata_record->superior_type_ = MetadataRecord::SuperiorType::PRINT;

        LOG_DEBUG("use print ISSN \"" + issn.print_ + "\" with print PPN \"" + ppn.print_ + "\"");
    } else {
        throw std::runtime_error("ISSN and PPN could not be chosen! ISSN online: \"" + issn.online_ + "\""
                                 + ", ISSN print: \"" + issn.print_ + "\", ISSN zotero: \"" + metadata_record->issn_ + "\""
                                 + ", PPN online: \"" + ppn.online_ + "\", PPN print: \"" + ppn.print_ + "\"");
    }

    // autodetect or map language
    AdjustLanguages(metadata_record, journal_params);

    // fetch creator GNDs and postprocess names
    for (auto &creator : metadata_record->creators_) {
        PostProcessAuthorName(&creator.first_name_, &creator.last_name_, &creator.title_, &creator.affix_,
                              metadata_record->languages_);

        if (not creator.last_name_.empty()) {
            std::string combined_name(creator.last_name_);
            if (not creator.first_name_.empty())
                combined_name += ", " + creator.first_name_;

            creator.gnd_number_ = HtmlUtil::StripHtmlTags(BSZUtil::GetAuthorGNDNumber(combined_name, group_params.author_swb_lookup_url_));
            if (not creator.gnd_number_.empty())
                LOG_DEBUG("added GND number " + creator.gnd_number_ + " for author " + combined_name + " (SWB lookup)");
            else {
                creator.gnd_number_ = HtmlUtil::StripHtmlTags(LobidUtil::GetAuthorGNDNumber(
                                                              combined_name, group_params.author_lobid_lookup_query_params_));
                if (not creator.gnd_number_.empty())
                    LOG_DEBUG("added GND number " + creator.gnd_number_ + " for author " + combined_name + "(Lobid lookup)");
            }
        }
    }

    // fill-in license and SSG values
    if (journal_params.license_ == "LF")
        metadata_record->license_ = journal_params.license_;
    else if (metadata_record->custom_metadata_.find("LF") != metadata_record->custom_metadata_.end())
        metadata_record->license_ = "LF";
    metadata_record->ssg_ = MetadataRecord::GetSSGTypeFromString(journal_params.ssgn_);

    DetectReviews(metadata_record, parameters);
}


const ThreadSafeRegexMatcher CUSTOM_MARC_FIELD_PLACEHOLDER_MATCHER("%([^%]+)%");


void InsertCustomMarcFieldsForParams(const MetadataRecord &metadata_record, MARC::Record * const marc_record,
                                     const Config::MarcMetadataParams &marc_metadata_params)
{
    for (const auto &custom_field : marc_metadata_params.fields_to_add_) {
        if (unlikely(custom_field.length() < MARC::Record::TAG_LENGTH))
            LOG_ERROR("custom field's tag is too short: '" + custom_field + "'");

        // Determine which fields to add, depending on placeholders
        std::vector<std::string> fields_to_add;
        const auto placeholder_match(CUSTOM_MARC_FIELD_PLACEHOLDER_MATCHER.match(custom_field));
        if (not placeholder_match)
            fields_to_add.emplace_back(custom_field);
        else {
            if (placeholder_match.size() > 2)
                LOG_ERROR("only 1 placeholder allowed: " + custom_field);

            const std::string placeholder_full(placeholder_match[0]);
            const std::string placeholder_id(placeholder_match[1]);
            const auto substitutions(metadata_record.custom_metadata_.equal_range(placeholder_id));
            if (substitutions.first == metadata_record.custom_metadata_.end()) {
                LOG_DEBUG("custom field '" + custom_field + "' has missing values for placeholder '"
                          + placeholder_full + "'");
                continue;
            }

            for (auto iter(substitutions.first); iter != substitutions.second; ++iter) {
                // Make sure we fit into MARC binary field
                const unsigned max_content_length(MARC::Record::MAX_VARIABLE_FIELD_DATA_LENGTH -
                                         (custom_field.length() - (placeholder_id.length() + 2 /* for 2*'%' */)));
                if (iter->second.length() > max_content_length) {
                    std::string content_truncated(iter->second);
                    StringUtil::Truncate(max_content_length,  &content_truncated);
                    fields_to_add.emplace_back(StringUtil::ReplaceString(placeholder_full, content_truncated, custom_field));
                } else
                    fields_to_add.emplace_back(StringUtil::ReplaceString(placeholder_full, iter->second, custom_field));
            }
        }

        // Add fields
        const size_t MIN_CONTROL_FIELD_LENGTH(1);
        const size_t MIN_DATA_FIELD_LENGTH(2 /*indicators*/ + 1 /*subfield separator*/ + 1 /*subfield code*/ + 1 /*subfield value*/);

        for (const auto &field_to_add : fields_to_add) {
            const MARC::Tag tag(field_to_add.substr(0, MARC::Record::TAG_LENGTH));
            if ((tag.isTagOfControlField() and field_to_add.length() < MARC::Record::TAG_LENGTH + MIN_CONTROL_FIELD_LENGTH)
               or (not tag.isTagOfControlField() and field_to_add.length() < MARC::Record::TAG_LENGTH + MIN_DATA_FIELD_LENGTH))
            {
                LOG_ERROR("custom field '" + field_to_add + "' is too short");
            }
            marc_record->insertField(tag, field_to_add.substr(MARC::Record::TAG_LENGTH));
            LOG_DEBUG("inserted custom field '" + field_to_add + "'");
        }
    }
}


void InsertCustomMarcFields(const MetadataRecord &metadata_record, const ConversionParams &parameters,
                            MARC::Record * const marc_record)
{
    InsertCustomMarcFieldsForParams(metadata_record, marc_record, parameters.global_params_.marc_metadata_params_);
    InsertCustomMarcFieldsForParams(metadata_record, marc_record, parameters.download_item_.journal_.marc_metadata_params_);
}


bool GetMatchedMARCFields(MARC::Record * marc_record, const std::string &field_or_field_and_subfield_code,
                          const ThreadSafeRegexMatcher &matcher, std::vector<MARC::Record::iterator> * const matched_fields)
{
    if (unlikely(field_or_field_and_subfield_code.length() < MARC::Record::TAG_LENGTH
                 or field_or_field_and_subfield_code.length() > MARC::Record::TAG_LENGTH + 1))
    {
        LOG_ERROR("\"field_or_field_and_subfield_code\" must be a tag or a tag plus a subfield code!");
    }

    const char subfield_code((field_or_field_and_subfield_code.length() == MARC::Record::TAG_LENGTH + 1) ?
                             field_or_field_and_subfield_code[MARC::Record::TAG_LENGTH] : '\0');

    matched_fields->clear();
    const MARC::Record::Range field_range(marc_record->getTagRange(field_or_field_and_subfield_code.substr(0,
                                          MARC::Record::TAG_LENGTH)));

    for (auto field_itr(field_range.begin()); field_itr != field_range.end(); ++field_itr) {
        const auto &field(*field_itr);
        if (subfield_code != '\0' and field.hasSubfield(subfield_code)) {
            if (matcher.match(field.getFirstSubfieldWithCode(subfield_code)))
                matched_fields->emplace_back(field_itr);
        } else if (matcher.match(field.getContents()))
            matched_fields->emplace_back(field_itr);
    }

    return not matched_fields->empty();
}


void RemoveCustomMarcFieldsForParams(MARC::Record * const marc_record, const Config::MarcMetadataParams &marc_metadata_params) {
    std::vector<MARC::Record::iterator> matched_fields;
    for (const auto &filter : marc_metadata_params.fields_to_remove_) {
        const auto &tag_and_subfield_code(filter.first);
        GetMatchedMARCFields(marc_record, filter.first, *filter.second.get(), &matched_fields);

        for (const auto &matched_field : matched_fields) {
            marc_record->erase(matched_field);
            LOG_DEBUG("erased field '" + tag_and_subfield_code + "' due to removal filter '" + filter.second->getPattern() + "'");
        }
    }
}


void RemoveCustomMarcFields(MARC::Record * const marc_record, const ConversionParams &parameters) {
    RemoveCustomMarcFieldsForParams(marc_record, parameters.global_params_.marc_metadata_params_);
    RemoveCustomMarcFieldsForParams(marc_record, parameters.download_item_.journal_.marc_metadata_params_);
}


void RemoveCustomMarcSubfieldsForParams(MARC::Record * const marc_record, const Config::MarcMetadataParams &marc_metadata_params) {
    std::vector<MARC::Record::iterator> matched_fields;
    for (const auto &filter : marc_metadata_params.subfields_to_remove_) {
        const auto &tag_and_subfield_code(filter.first);
        auto &matcher(*filter.second.get());
        GetMatchedMARCFields(marc_record, filter.first, matcher, &matched_fields);

        for (const auto &matched_field : matched_fields) {
            matched_field->removeSubfieldWithPattern(tag_and_subfield_code[3], matcher);
            LOG_DEBUG("erased subfield '" + tag_and_subfield_code + "' due to removal filter '" + filter.second->getPattern() + "'");
        }
    }
}


void RemoveCustomMarcSubfields(MARC::Record * const marc_record, const ConversionParams &parameters) {
    RemoveCustomMarcSubfieldsForParams(marc_record, parameters.global_params_.marc_metadata_params_);
    RemoveCustomMarcSubfieldsForParams(marc_record, parameters.download_item_.journal_.marc_metadata_params_);
}


// Zotero values see https://raw.githubusercontent.com/zotero/zotero/master/test/tests/data/allTypesAndFields.js
// MARC21 values see https://www.loc.gov/marc/relators/relaterm.html
const std::map<std::string, std::string> CREATOR_TYPES_TO_MARC21_MAP {
    { "artist",             "art" },
    { "attorneyAgent",      "csl" },
    { "author",             "aut" },
    { "bookAuthor",         "edc" },
    { "cartographer",       "ctg" },
    { "castMember",         "act" },
    { "commenter",          "cwt" },
    { "composer",           "cmp" },
    { "contributor",        "ctb" },
    { "cosponsor",          "spn" },
    { "director",           "drt" },
    { "editor",             "edt" },
    { "guest",              "pan" },
    { "interviewee",        "ive" },
    { "inventor",           "inv" },
    { "performer",          "prf" },
    { "podcaster",          "brd" },
    { "presenter",          "pre" },
    { "producer",           "pro" },
    { "programmer",         "prg" },
    { "recipient",          "rcp" },
    { "reviewedAuthor",     "aut" },
    { "scriptwriter",       "aus" },
    { "seriesEditor",       "edt" },
    { "sponsor",            "spn" },
    { "translator",         "trl" },
    { "wordsBy",            "wam" },
};

std::string TruncateAbstractField(const std::string &abstract_field) {
   return abstract_field.length() > MARC::Record::MAX_VARIABLE_FIELD_DATA_LENGTH ?
          StringUtil::Truncate(MARC::Record::MAX_VARIABLE_FIELD_DATA_LENGTH - 3, abstract_field) + "..." :
          abstract_field;
}


void GenerateMarcRecordFromMetadataRecord(const MetadataRecord &metadata_record, const ConversionParams &parameters,
                                          MARC::Record * const marc_record, std::string * const marc_record_hash)
{
    *marc_record = MARC::Record(MARC::Record::TypeOfRecord::LANGUAGE_MATERIAL,
                                MARC::Record::BibliographicLevel::SERIAL_COMPONENT_PART);

    // Control fields (001 depends on the hash of the record, so it's generated towards the end)
    marc_record->insertField("003", parameters.group_params_.isil_);

    if (metadata_record.superior_type_ == MetadataRecord::SuperiorType::ONLINE)
        marc_record->insertField("007", "cr|||||");
    else
        marc_record->insertField("007", "tu");

    // Authors/Creators
    // The first creator is always saved in the "100" field, all following creators go into the 700 field
    const auto zeder_instance(ZederInterop::GetZederInstanceForGroup(parameters.group_params_));
    unsigned num_creators_left(metadata_record.creators_.size());
    for (const auto &creator : metadata_record.creators_) {
        MARC::Subfields subfields;
        if (not creator.ppn_.empty())
            subfields.appendSubfield('0', "(DE-627)" + creator.ppn_);
        if (not creator.gnd_number_.empty())
            subfields.appendSubfield('0', "(DE-588)" + creator.gnd_number_);
        if (not creator.type_.empty()) {
            const auto creator_type_marc21(CREATOR_TYPES_TO_MARC21_MAP.find(creator.type_));
            if (creator_type_marc21 == CREATOR_TYPES_TO_MARC21_MAP.end())
                LOG_ERROR("zotero creator type '" + creator.type_ + "' could not be mapped to MARC21");

            subfields.appendSubfield('4', creator_type_marc21->second);
        }

        subfields.appendSubfield('a', StringUtil::Join(std::vector<std::string>({ creator.last_name_, creator.first_name_ }),
                                 ", "));

        if (not creator.affix_.empty())
            subfields.appendSubfield('b', creator.affix_ + ".");
        if (not creator.title_.empty())
            subfields.appendSubfield('c', creator.title_);
        subfields.appendSubfield('e', "VerfasserIn");

        if (num_creators_left == 1)
            marc_record->insertFieldAtEnd("100", subfields, /* indicator 1 = */'1');
        else
            marc_record->insertFieldAtEnd("700", subfields, /* indicator 1 = */'1');

<<<<<<< HEAD
        if (not creator.ppn_.empty() or not creator.gnd_number_.empty()) {
            const std::string _887_data("Autor in der Zoterovorlage [" + creator.last_name_ + ", "
                                        + creator.first_name_ + "] maschinell zugeordnet");
            marc_record->insertFieldAtEnd("887", { { 'a', _887_data }, { '2', "ixzom" } });
=======
        if (not creator->ppn_.empty() or not creator->gnd_number_.empty()) {
            const std::string _887_data("Autor in der Zoterovorlage [" + creator->last_name_ + ", "
                                        + creator->first_name_ + "] maschinell zugeordnet");
            const std::string _subfield2_value(zeder_instance == Zeder::Flavour::IXTHEO ? "ixzom" : "krzom");
            marc_record->insertField("887", { { 'a', _887_data }, { '2', _subfield2_value } });
>>>>>>> 1f611dbf
        }

        --num_creators_left;
    }

    // RDA
    marc_record->insertField("040", { { 'a', "DE-627" }, { 'b', "ger" }, { 'c', "DE-627" }, { 'e', "rda" }, });

    // Title
    if (metadata_record.title_.empty())
        throw std::runtime_error("no title provided for download item from URL " + parameters.download_item_.url_.toString());
    else
        marc_record->insertField("245", { { 'a', metadata_record.title_ } }, /* indicator 1 = */'0', /* indicator 2 = */'0');

    // Languages
    for (const auto &language : metadata_record.languages_)
        marc_record->insertFieldAtEnd("041", { { 'a', language } });

    // Abstract Note
    if (not metadata_record.abstract_note_.empty())
        marc_record->insertField("520", { { 'a', TruncateAbstractField(metadata_record.abstract_note_) } });

    // Date & Year
    const auto &date(metadata_record.date_);
    const auto &item_type(metadata_record.item_type_);
    if (not date.empty() and item_type != "journalArticle" and item_type != "review")
        marc_record->insertField("362", { { 'a', date } });

    unsigned year_num(0);
    std::string year;
    if (TimeUtil::StringToYear(date, &year_num))
        year = std::to_string(year_num);
    else
        year = TimeUtil::GetCurrentYear();

    marc_record->insertField("264", { { 'c', year } });

    // URL
    if (not metadata_record.url_.empty()) {
        MARC::Subfields subfields({ { 'u', metadata_record.url_ } });
        if (not metadata_record.license_.empty())
            subfields.appendSubfield('z', metadata_record.license_);
        marc_record->insertField("856", subfields, /* indicator1 = */'4', /* indicator2 = */'0');
    }

    // DOI
    const auto &doi(metadata_record.doi_);
    if (not doi.empty()) {
        marc_record->insertField("024", { { 'a', doi }, { '2', "doi" } }, '7');
        const std::string doi_url("https://doi.org/" + doi);
        if (doi_url != metadata_record.url_) {
            MARC::Subfields subfields({ { 'u', doi_url } });
            if (not metadata_record.license_.empty())
                subfields.appendSubfield('z', metadata_record.license_);
            marc_record->insertField("856", subfields, /* indicator1 = */'4', /* indicator2 = */'0');
        }
    }

    // Review-specific modifications
    if (item_type == "review") {
        marc_record->insertField("655", { { 'a', "Rezension" }, { '0', "(DE-588)4049712-4" },
                                 { '0', "(DE-627)106186019" }, { '2', "gnd-content" } },
                                 /* indicator1 = */' ', /* indicator2 = */'7');
    }

    // Differentiating information about source (see BSZ Konkordanz MARC 936)
    MARC::Subfields _936_subfields;
    const auto &volume(metadata_record.volume_);
    const auto &issue(metadata_record.issue_);
    if (not volume.empty()) {
        _936_subfields.appendSubfield('d', volume);
        if (not issue.empty())
            _936_subfields.appendSubfield('e', issue);
    } else if (not issue.empty())
        _936_subfields.appendSubfield('d', issue);

    const std::string pages(metadata_record.pages_);
    static const std::string ARTICLE_NUM_INDICATOR("article");
    if (not pages.empty()) {
        if (StringUtil::StartsWith(pages, ARTICLE_NUM_INDICATOR)) {
            const std::string potential_year_and_separator((not year.empty()) ? " (" + year + "), " : "");
            _936_subfields.appendSubfield('y', StringUtil::Trim(((not volume.empty()) ? std::string("Bd. ") + volume + " " : "")
                                               + potential_year_and_separator +
                                               ((not issue.empty()) ? issue + ", " : " ") + pages));
        } else
           _936_subfields.appendSubfield('h', pages);
    }

    _936_subfields.appendSubfield('j', year);
    if (not _936_subfields.empty())
        marc_record->insertField("936", _936_subfields, 'u', 'w');

    // Information about superior work (See BSZ Konkordanz MARC 773)
    MARC::Subfields _773_subfields;
    const std::string publication_title(metadata_record.publication_title_);
    if (not publication_title.empty()) {
        _773_subfields.appendSubfield('i', "In: ");
        _773_subfields.appendSubfield('t', publication_title);
    }
    if (not metadata_record.issn_.empty())
        _773_subfields.appendSubfield('x', metadata_record.issn_);
    if (not metadata_record.superior_ppn_.empty())
        _773_subfields.appendSubfield('w', "(DE-627)" + metadata_record.superior_ppn_);

    // 773g, example: "52 (2018), 1, Seite 1-40" => <volume>(<year>), <issue>, S. <pages>
    const bool _773_subfields_iaxw_present(not _773_subfields.empty());
    bool _773_subfield_g_present(false);
    std::string g_content;
    if (not volume.empty()) {
        g_content += volume + " (" + year + ")";
        if (not issue.empty())
            g_content += ", " + issue;

        if (not pages.empty()) {
            if (StringUtil::StartsWith(pages, ARTICLE_NUM_INDICATOR))
                g_content += ", " + StringUtil::ReplaceString(ARTICLE_NUM_INDICATOR, "Artikel", pages);
            else
                g_content += ", Seite " + pages;
        }

        _773_subfields.appendSubfield('g', g_content);
        _773_subfield_g_present = true;
    }

    if (_773_subfields_iaxw_present and _773_subfield_g_present)
        marc_record->insertField("773", _773_subfields, '0', '8');
    else
        marc_record->insertField("773", _773_subfields);

    // Keywords
    for (const auto &keyword : metadata_record.keywords_) {
        const std::string normalized_keyword(TextUtil::CollapseAndTrimWhitespace(keyword));
        if (Is655Keyword(normalized_keyword))
            marc_record->insertField("655", 'a', normalized_keyword, ' ', '4');
        else
            marc_record->insertField(MARC::GetIndexField(normalized_keyword));
    }

    // SSG numbers
    if (metadata_record.ssg_ != MetadataRecord::SSGType::INVALID) {
        MARC::Subfields _084_subfields;
        switch(metadata_record.ssg_) {
        case MetadataRecord::SSGType::FG_0:
            _084_subfields.appendSubfield('a', "0");
            break;
        case MetadataRecord::SSGType::FG_1:
            _084_subfields.appendSubfield('a', "1");
            break;
        case MetadataRecord::SSGType::FG_01:
            _084_subfields.appendSubfield('a', "0");
            _084_subfields.appendSubfield('a', "1");
            break;
        case MetadataRecord::SSGType::FG_21:
            _084_subfields.appendSubfield('a', "2,1");
            break;
        default:
            break;
        }
        _084_subfields.appendSubfield('2', "ssgn");
        marc_record->insertField("084", _084_subfields);
    }

    // Abrufzeichen und ISIL
    switch (zeder_instance) {
    case Zeder::Flavour::IXTHEO:
        marc_record->insertFieldAtEnd("935", { { 'a', "mteo" } });
        marc_record->insertFieldAtEnd("935", { { 'a', "ixzs" }, { '2', "LOK" } });
        break;
    case Zeder::Flavour::KRIMDOK:
        marc_record->insertFieldAtEnd("935", { { 'a', "mkri" } });
        break;
    }
    marc_record->insertField("852", { { 'a', parameters.group_params_.isil_ } });

    // Zotero sigil
    marc_record->insertFieldAtEnd("935", { { 'a', "zota" }, { '2', "LOK" } });

    // Selective evaluation
    if (parameters.download_item_.journal_.selective_evaluation_)
        marc_record->insertFieldAtEnd("935", { { 'a', "NABZ" }, { '2', "LOK" } });

    // Book-keeping fields
    if (not metadata_record.url_.empty())
        marc_record->insertField("URL", { { 'a', metadata_record.url_ } });
    else
        marc_record->insertField("URL", { { 'a', parameters.download_item_.url_.toString() } });
    marc_record->insertField("ZID", { { 'a', std::to_string(parameters.download_item_.journal_.zeder_id_) },
                                      { 'b', StringUtil::ASCIIToLower(Zeder::FLAVOUR_TO_STRING_MAP.at(zeder_instance)) } });
    marc_record->insertField("JOU", { { 'a', parameters.download_item_.journal_.name_ } });

    // Add custom fields
    InsertCustomMarcFields(metadata_record, parameters, marc_record);

    // Remove fields
    RemoveCustomMarcFields(marc_record, parameters);

    // Remove subfields from specific field
    RemoveCustomMarcSubfields(marc_record, parameters);

    // Has to be generated in the very end as it contains the hash of the record
    *marc_record_hash = CalculateMarcRecordHash(*marc_record);
    marc_record->insertField("001", parameters.group_params_.name_ + "#" + TimeUtil::GetCurrentDateAndTime("%Y-%m-%d")
                             + "#" + *marc_record_hash);
}


bool MarcRecordMatchesExclusionFiltersForParams(MARC::Record * const marc_record, const Util::HarvestableItem &download_item,
                                                const Config::MarcMetadataParams &marc_metadata_params)
{
    bool found_match(false);
    std::string exclusion_string;

    std::vector<MARC::Record::iterator> matched_fields;
    for (const auto &filter : marc_metadata_params.exclusion_filters_) {
        if (GetMatchedMARCFields(marc_record, filter.first, *filter.second.get(), &matched_fields)) {
            exclusion_string = filter.first + "/" + filter.second->getPattern() + "/";
            found_match = true;
            break;
        }
    }

    if (found_match)
        LOG_INFO("MARC field for '" + download_item.url_.toString() + " matched exclusion filter (" + exclusion_string + ")");
    return found_match;
}


bool MarcRecordMatchesExclusionFilters(const Util::HarvestableItem &download_item, const Config::GlobalParams &global_params,
                                       MARC::Record * const marc_record)
{
    return (MarcRecordMatchesExclusionFiltersForParams(marc_record, download_item, global_params.marc_metadata_params_) or
            MarcRecordMatchesExclusionFiltersForParams(marc_record, download_item, download_item.journal_.marc_metadata_params_));
}


const std::set<MARC::Tag> EXCLUDED_FIELDS_DURING_CHECKSUM_CALC{
    "001", "URL", "ZID", "JOU",
};


std::string CalculateMarcRecordHash(const MARC::Record &marc_record) {
    return StringUtil::ToHexString(MARC::CalcChecksum(marc_record, EXCLUDED_FIELDS_DURING_CHECKSUM_CALC));
}


const std::vector<std::string> UNDESIRED_ITEM_TYPES{
    "webpage"
};


static bool ExcludeUndesiredItemTypes(const MetadataRecord &metadata_record) {
    if (std::find(UNDESIRED_ITEM_TYPES.begin(),
                  UNDESIRED_ITEM_TYPES.end(),
                  metadata_record.item_type_) != UNDESIRED_ITEM_TYPES.end())
    {
        LOG_DEBUG("Skipping: undesired item type \"" + metadata_record.item_type_ + "\"");
        return true;
    }

    return false;
}


const std::vector<std::string> VALID_ITEM_TYPES_FOR_ONLINE_FIRST{
    "journalArticle", "magazineArticle", "review"
};


bool ExcludeOnlineFirstRecord(const MetadataRecord &metadata_record, const ConversionParams &parameters) {
    if (std::find(VALID_ITEM_TYPES_FOR_ONLINE_FIRST.begin(),
                  VALID_ITEM_TYPES_FOR_ONLINE_FIRST.end(),
                  metadata_record.item_type_) == VALID_ITEM_TYPES_FOR_ONLINE_FIRST.end())
    {
        return false;
    }

    if (metadata_record.issue_.empty() and metadata_record.volume_.empty()) {
        if (parameters.global_params_.skip_online_first_articles_unconditionally_) {
            LOG_DEBUG("Skipping: online-first article unconditionally");
            return true;
        } else if (metadata_record.doi_.empty()) {
            LOG_DEBUG("Skipping: online-first article without a DOI");
            return true;
        }
    }

    return false;
}


bool ExcludeEarlyViewRecord(const MetadataRecord &metadata_record, const ConversionParams &/*unused*/) {
    if (std::find(VALID_ITEM_TYPES_FOR_ONLINE_FIRST.begin(),
                  VALID_ITEM_TYPES_FOR_ONLINE_FIRST.end(),
                  metadata_record.item_type_) == VALID_ITEM_TYPES_FOR_ONLINE_FIRST.end())
    {
        return false;
    }

    if (metadata_record.issue_ == "n/a" or metadata_record.volume_ == "n/a") {
        LOG_DEBUG("Skipping: early-view article");
        return true;
    }

    return false;
}


void ConversionTasklet::run(const ConversionParams &parameters, ConversionResult * const result) {
    LOG_INFO("Converting item " + parameters.download_item_.toString());

    std::shared_ptr<JSON::JSONNode> tree_root;
    JSON::Parser json_parser(parameters.json_metadata_);

    if (not json_parser.parse(&tree_root)) {
        LOG_WARNING("failed to parse JSON: " + json_parser.getErrorMessage());
        return;
    }

    const auto &download_item(parameters.download_item_);
    auto array_node(JSON::JSONNode::CastToArrayNodeOrDie("tree_root", tree_root));
    PostprocessTranslationServerResponse(parameters, &array_node);

    if (array_node->size() == 0) {
        LOG_WARNING("no items found in translation server response");
        LOG_WARNING("JSON response:\n" + parameters.json_metadata_);
        return;
    }

    for (const auto &entry : *array_node) {
        const auto json_object(JSON::JSONNode::CastToObjectNodeOrDie("entry", entry));

        try {
            if (ZoteroItemMatchesExclusionFilters(json_object, parameters)) {
                ++result->num_skipped_since_exclusion_filters_;
                continue;
            }

            MetadataRecord new_metadata_record;
            ConvertZoteroItemToMetadataRecord(json_object, &new_metadata_record);

            if (ExcludeUndesiredItemTypes(new_metadata_record)) {
                ++result->num_skipped_since_undesired_item_type_;
                continue;
            }

            AugmentMetadataRecord(&new_metadata_record, parameters);

            LOG_DEBUG("Augmented metadata record: " + new_metadata_record.toString());
            if (new_metadata_record.url_.empty())
                throw std::runtime_error("no URL set");

            if (ExcludeOnlineFirstRecord(new_metadata_record, parameters)) {
                ++result->num_skipped_since_online_first_;
                continue;
            } else if (ExcludeEarlyViewRecord(new_metadata_record, parameters)) {
                ++result->num_skipped_since_early_view_;
                continue;
            }

            // a dummy record that will be replaced subsequently
            std::unique_ptr<MARC::Record> new_marc_record(new MARC::Record(std::string(MARC::Record::LEADER_LENGTH, ' ')));
            std::string new_marc_record_hash;
            GenerateMarcRecordFromMetadataRecord(new_metadata_record, parameters, new_marc_record.get(), &new_marc_record_hash);

            if (MarcRecordMatchesExclusionFilters(download_item, parameters.global_params_, new_marc_record.get())) {
                ++result->num_skipped_since_exclusion_filters_;
                continue;
            }

            result->marc_records_.emplace_back(new_marc_record.release());
            LOG_INFO("Generated record with hash '" + new_marc_record_hash + "'\n");
        } catch (const std::exception &x) {
            LOG_WARNING("couldn't convert record: " + std::string(x.what()));
        }
    }

    LOG_INFO("Conversion complete");
}


ConversionTasklet::ConversionTasklet(ThreadUtil::ThreadSafeCounter<unsigned> * const instance_counter,
                                     std::unique_ptr<ConversionParams> parameters)
 : Util::Tasklet<ConversionParams, ConversionResult>(instance_counter, parameters->download_item_,
                                                     "Conversion: " + parameters->download_item_.url_.toString(),
                                                     std::bind(&ConversionTasklet::run, this, std::placeholders::_1, std::placeholders::_2),
                                                     std::unique_ptr<ConversionResult>(new ConversionResult()),
                                                     std::move(parameters), ResultPolicy::YIELD) {}



void *ConversionManager::BackgroundThreadRoutine(void * parameter) {
    static const unsigned BACKGROUND_THREAD_SLEEP_TIME(16 * 1000);   // ms -> us

    ConversionManager * const conversion_manager(reinterpret_cast<ConversionManager *>(parameter));

    while (not conversion_manager->stop_background_thread_.load()) {
        conversion_manager->processQueue();
        conversion_manager->cleanupCompletedTasklets();

        ::usleep(BACKGROUND_THREAD_SLEEP_TIME);
    }

    pthread_exit(nullptr);
}


void ConversionManager::processQueue() {
    if (conversion_tasklet_execution_counter_ == MAX_CONVERSION_TASKLETS)
        return;

    std::lock_guard<std::mutex> conversion_queue_lock(conversion_queue_mutex_);
    while (not conversion_queue_.empty()
           and conversion_tasklet_execution_counter_ < MAX_CONVERSION_TASKLETS)
    {
        std::shared_ptr<ConversionTasklet> tasklet(conversion_queue_.front());
        active_conversions_.emplace_back(tasklet);
        conversion_queue_.pop_front();
        tasklet->start();
    }
}


void ConversionManager::cleanupCompletedTasklets() {
    for (auto iter(active_conversions_.begin()); iter != active_conversions_.end();) {
        if ((*iter)->isComplete()) {
            iter = active_conversions_.erase(iter);
            continue;
        }
        ++iter;
    }
}


ConversionManager::ConversionManager(const Config::GlobalParams &global_params)
 : global_params_(global_params), stop_background_thread_(false)
{
    if (::pthread_create(&background_thread_, nullptr, BackgroundThreadRoutine, this) != 0)
        LOG_ERROR("background conversion manager thread creation failed!");
}


ConversionManager::~ConversionManager() {
    stop_background_thread_.store(true);
    const auto retcode(::pthread_join(background_thread_, nullptr));
    if (retcode != 0)
        LOG_WARNING("couldn't join with the conversion manager background thread! result = " + std::to_string(retcode));

    active_conversions_.clear();
    conversion_queue_.clear();
}


std::unique_ptr<Util::Future<ConversionParams, ConversionResult>> ConversionManager::convert(const Util::HarvestableItem &source,
                                                                                             const std::string &json_metadata,
                                                                                             const Config::GroupParams &group_params)
{
    std::unique_ptr<ConversionParams> parameters(new ConversionParams(source, json_metadata,
                                                 global_params_, group_params));
    std::shared_ptr<ConversionTasklet> new_tasklet(new ConversionTasklet(&conversion_tasklet_execution_counter_,
                                                   std::move(parameters)));

    {
        std::lock_guard<std::mutex> conversion_queue_lock(conversion_queue_mutex_);
        conversion_queue_.emplace_back(new_tasklet);
    }

    std::unique_ptr<Util::Future<ConversionParams, ConversionResult>>
        conversion_result(new Util::Future<ConversionParams, ConversionResult>(new_tasklet));
    return conversion_result;
}


} // end namespace Conversion


} // end namespace ZoteroHarvester<|MERGE_RESOLUTION|>--- conflicted
+++ resolved
@@ -996,18 +996,11 @@
         else
             marc_record->insertFieldAtEnd("700", subfields, /* indicator 1 = */'1');
 
-<<<<<<< HEAD
         if (not creator.ppn_.empty() or not creator.gnd_number_.empty()) {
             const std::string _887_data("Autor in der Zoterovorlage [" + creator.last_name_ + ", "
                                         + creator.first_name_ + "] maschinell zugeordnet");
-            marc_record->insertFieldAtEnd("887", { { 'a', _887_data }, { '2', "ixzom" } });
-=======
-        if (not creator->ppn_.empty() or not creator->gnd_number_.empty()) {
-            const std::string _887_data("Autor in der Zoterovorlage [" + creator->last_name_ + ", "
-                                        + creator->first_name_ + "] maschinell zugeordnet");
             const std::string _subfield2_value(zeder_instance == Zeder::Flavour::IXTHEO ? "ixzom" : "krzom");
-            marc_record->insertField("887", { { 'a', _887_data }, { '2', _subfield2_value } });
->>>>>>> 1f611dbf
+            marc_record->insertFieldAtEnd("887", { { 'a', _887_data }, { '2', _subfield2_value } });
         }
 
         --num_creators_left;
