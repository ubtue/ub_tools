/** \file    util.cc
 *  \brief   Implementation of various utility functions.
 *  \author  Dr. Johannes Ruscheinski
 */

/*
    Copyright (C) 2015,2017,2018 Library of the University of Tübingen

    This program is free software: you can redistribute it and/or modify
    it under the terms of the GNU Affero General Public License as
    published by the Free Software Foundation, either version 3 of the
    License, or (at your option) any later version.

    This program is distributed in the hope that it will be useful,
    but WITHOUT ANY WARRANTY; without even the implied warranty of
    MERCHANTABILITY or FITNESS FOR A PARTICULAR PURPOSE.  See the
    GNU Affero General Public License for more details.

    You should have received a copy of the GNU Affero General Public License
    along with this program.  If not, see <http://www.gnu.org/licenses/>.
*/
#include "util.h"
#include <iostream>
#include <iterator>
#include <stdexcept>
#include <cctype>
#include <cstdlib>
#include <execinfo.h>
#include <errno.h>
#include <signal.h>
#include "Compiler.h"
#include "MiscUtil.h"
#include "StringUtil.h"
#include "TimeUtil.h"


// Macro to determine the number of entries in a one-dimensional array:
#define DIM(array) (sizeof(array) / sizeof(array[0]))


char *progname; // Must be set in main() with "progname = argv[0];";


Logger::Logger()
    : fd_(STDERR_FILENO), log_process_pids_(false), log_no_decorations_(false), log_strip_call_site_(false),
      min_log_level_(LL_INFO)
{
    const char * const min_log_level(::getenv("MIN_LOG_LEVEL"));
    if (min_log_level != nullptr)
        min_log_level_ = Logger::StringToLogLevel(min_log_level);
    const char * const logger_format(::getenv("LOGGER_FORMAT"));
    if (logger_format != nullptr) {
        if (std::strstr(logger_format, "process_pids") != nullptr)
            log_process_pids_ = true;
        if (std::strstr(logger_format, "no_decorations") != nullptr)
            log_no_decorations_ = true;
        if (std::strstr(logger_format, "strip_call_site") != nullptr)
            log_strip_call_site_ = true;
    }
}


void Logger::error(const std::string &msg) {
    std::lock_guard<std::mutex> mutex_locker(mutex_);

    std::string error_message_string;
    if (errno != 0)
        error_message_string = " (last error code: " + std::string(std::strerror(errno)) + ")";

    writeString("SEVERE", msg + error_message_string);
    if (::getenv("BACKTRACE") != nullptr) {
        const bool saved_log_no_decorations(log_no_decorations_);
        log_no_decorations_ = true;
        writeString("", "Backtrace:");
        for (const auto &stack_entry : MiscUtil::GetCallStack())
            writeString("", "  " + stack_entry);
        log_no_decorations_ = saved_log_no_decorations;
    }

    std::exit(EXIT_FAILURE);
}


void Logger::warning(const std::string &msg) {
    if (min_log_level_ < LL_WARNING)
        return;

    std::lock_guard<std::mutex> mutex_locker(mutex_);
    writeString("WARN", msg);
}


void Logger::info(const std::string &msg) {
    if (min_log_level_ < LL_INFO)
        return;

    std::lock_guard<std::mutex> mutex_locker(mutex_);
    writeString("INFO", msg);
}


void Logger::debug(const std::string &msg) {
    if ((min_log_level_ < LL_DEBUG) and (MiscUtil::SafeGetEnv("UTIL_LOG_DEBUG") != "true"))
        return;

    std::lock_guard<std::mutex> mutex_locker(mutex_);
    writeString("DEBUG", msg);
}


inline Logger *LoggerInstantiator() {
    return new Logger();
}


Logger *logger(LoggerInstantiator());


Logger::LogLevel Logger::StringToLogLevel(const std::string &level_candidate) {
    if (level_candidate == "ERROR")
        return Logger::LL_ERROR;
    if (level_candidate == "WARNING")
        return Logger::LL_WARNING;
    if (level_candidate == "INFO")
        return Logger::LL_INFO;
    if (level_candidate == "DEBUG")
        return Logger::LL_DEBUG;
    LOG_ERROR("not a valid minimum log level: \"" + level_candidate + "\"! (Use ERROR, WARNING, INFO or DEBUG)");
}


std::string Logger::LogLevelToString(const LogLevel log_level) {
    if (log_level == Logger::LL_ERROR)
        return "ERROR";
    if (log_level == Logger::LL_WARNING)
        return "WARNING";
    if (log_level == Logger::LL_INFO)
        return "INFO";
    if (log_level == Logger::LL_DEBUG)
        return "DEBUG";
    LOG_ERROR("unsupported log level, we should *never* get here!");
}


<<<<<<< HEAD
void Logger::writeString(const std::string &level, std::string msg) {
    if (not log_no_decorations_) {
        msg = TimeUtil::GetCurrentDateAndTime(TimeUtil::ISO_8601_FORMAT) + " " + level + " " + std::string(::program_invocation_name) + ": "
              + msg;
=======
void Logger::formatMessage(const std::string &level, std::string * const msg) {
    if (unlikely(::progname == nullptr))
        *msg = "You must set \"progname\" in main() with \"::progname = argv[0];\" in oder to use the Logger API!";
    else if (not log_no_decorations_) {
        *msg = TimeUtil::GetCurrentDateAndTime(TimeUtil::ISO_8601_FORMAT) + " " + level + " " + std::string(::progname) + ": "
              + *msg;
>>>>>>> 09ea306d
        if (log_process_pids_)
            *msg += " (PID: " + std::to_string(::getpid()) + ")";
    }

    if (log_strip_call_site_) {
        const auto END_OF_CALL_SITE_PREFIX(msg->find("): "));
        if (END_OF_CALL_SITE_PREFIX != std::string::npos)
            *msg = msg->substr(END_OF_CALL_SITE_PREFIX + 3);
    }

    *msg += '\n';
}


void Logger::writeString(const std::string &level, std::string msg, const bool format_message) {
    if (format_message)
        formatMessage(level, &msg);

    if (unlikely(::write(fd_, reinterpret_cast<const void *>(msg.data()), msg.size()) == -1)) {
        const std::string error_message("in Logger::writeString(util.cc): write to file descriptor " + std::to_string(fd_)
                                        + " failed! (errno = " + std::to_string(errno) + ")");
        #pragma GCC diagnostic ignored "-Wunused-result"
        ::write(STDERR_FILENO, error_message.data(), error_message.size());
        #pragma GCC diagnostic warning "-Wunused-result"
        _exit(EXIT_FAILURE);
    }
}


DSVReader::DSVReader(const std::string &filename, const char field_separator, const char field_delimiter)
    : field_separator_(field_separator), field_delimiter_(field_delimiter), line_no_(0), filename_(filename)
{
    input_ = std::fopen(filename.c_str(), "rm");
    if (input_ == nullptr)
        throw std::runtime_error("in DSVReader::DSVReader: can't open \"" + filename + "\" for reading!");
}


DSVReader::~DSVReader() {
    if (input_ != nullptr)
        std::fclose(input_);
}


namespace {


void SkipFieldPadding(FILE * const input) {
    int ch = std::fgetc(input);
    while (isblank(ch))
        ch = std::fgetc(input);
    std::ungetc(ch, input);
}


/** \brief Remove trailing spaces and tabs from "s". */
std::string TrimBlanks(std::string * s) {
    std::string::const_reverse_iterator it(s->crbegin());
    for (/* Empty! */; it != s->crend() and std::isblank(*it); ++it)
        /* Intentionally Empty! */;
    if (it != s->crbegin())
        *s = s->substr(0, std::distance(it, s->crend()));

    return *s;
}


std::string ReadQuotedValue(FILE * const input, const char field_delimiter, const char field_separator) {
    std::string value;
    bool delimiter_seen(false);
    for (;;) {
        const int ch(std::fgetc(input));
        if (ch == EOF)
            throw std::runtime_error("unexpected EOF while reading a quoted DSV value!");
        if (ch == field_delimiter) {
            if (delimiter_seen) {
                // ignore if it's not the outermost delimiter
                const int next(std::fgetc(input));
                std::ungetc(next, input);

                if (next == field_separator or next == '\n' or next == EOF)
                    return value;
            } else
                delimiter_seen = true;
        } else {
            if (ch == '\n' or ch == EOF) {
                std::ungetc(ch, input);
                return TrimBlanks(&value);
            }
            value += static_cast<char>(ch);
        }
    }
}




std::string ReadNonQuotedValue(FILE * const input, const char field_separator) {
    std::string value;
    for (;;) {
        const int ch(std::fgetc(input));
        if (ch == EOF or ch == '\n' or ch == field_separator) {
            std::ungetc(ch, input);
            return TrimBlanks(&value);
        }
        value += static_cast<char>(ch);
    }
}


void BacktraceSignalHandler(int signal_no) {
    void *stack_return_addresses[20];
    const size_t number_of_addresses(::backtrace(stack_return_addresses, DIM(stack_return_addresses)));
    char err_msg[1024] = "Caught signal ";
    char *cp = err_msg + std::strlen(err_msg);
    if (signal_no > 10)
        *cp++ = '0' + (signal_no / 10);
    *cp++ = '0' + (signal_no % 10);
    *cp++ = '.';
    *cp++ = '\n';
    *cp = '\0';
    ssize_t unused(::write(STDERR_FILENO, err_msg, std::strlen(err_msg)));
    (void)unused;
    ::backtrace_symbols_fd(stack_return_addresses, number_of_addresses, STDERR_FILENO);
    ::_exit(EXIT_FAILURE);
}


int InstallSegvSignalHandler(void handler(int)) {
    ::signal(SIGSEGV, handler);
    return 0;
}


volatile int dummy = InstallSegvSignalHandler(BacktraceSignalHandler);


} // unnamed namespace


bool DSVReader::readLine(std::vector<std::string> * const values) {
    values->clear();
    ++line_no_;

    int ch;
    for (;;) {
        if (not values->empty()) {
            SkipFieldPadding(input_);
            ch = std::fgetc(input_);
            if (ch == EOF)
                return not values->empty();
            if (ch == '\n')
                return true;
            if (ch != field_separator_)
                throw std::runtime_error("in DSVReader::readLine: on line " + std::to_string(line_no_)
                                         + ": field separator expected, found '"
                                         + std::string(1, static_cast<char>(ch)) + "' instead!");
        }

        SkipFieldPadding(input_);
        ch = std::fgetc(input_);
        if (ch == '\n')
            return true;
        if (ch == EOF)
            return not values->empty();
        if (ch == field_separator_) {
            std::ungetc(ch, input_);
            values->emplace_back("");
        } else if (ch == field_delimiter_) {
            std::ungetc(ch, input_);
            values->emplace_back(ReadQuotedValue(input_, field_delimiter_, field_separator_));
        } else {
            std::ungetc(ch, input_);
            values->emplace_back(ReadNonQuotedValue(input_, field_separator_));
        }
    }
}


[[noreturn]] void Usage(const std::string &usage_message) {
    std::vector<std::string> lines;
    StringUtil::SplitThenTrimWhite(usage_message, '\n', &lines, /* suppress_empty_words */ false);
    auto line(lines.begin());
    if (unlikely(line == lines.cend()))
        LOG_ERROR("missing usage message!");

    std::cerr << "Usage: " << ::program_invocation_name << " [--min-log-level] " << *line << '\n';
    const std::string padding(__builtin_strlen("Usage: ") + __builtin_strlen(::program_invocation_name) + 1, ' ');
    for (++line; line != lines.cend(); ++line)
        std::cerr << padding << *line << '\n';

    std::exit(EXIT_FAILURE);
}<|MERGE_RESOLUTION|>--- conflicted
+++ resolved
@@ -142,19 +142,10 @@
 }
 
 
-<<<<<<< HEAD
-void Logger::writeString(const std::string &level, std::string msg) {
+void Logger::formatMessage(const std::string &level, std::string * const msg) {
     if (not log_no_decorations_) {
-        msg = TimeUtil::GetCurrentDateAndTime(TimeUtil::ISO_8601_FORMAT) + " " + level + " " + std::string(::program_invocation_name) + ": "
-              + msg;
-=======
-void Logger::formatMessage(const std::string &level, std::string * const msg) {
-    if (unlikely(::progname == nullptr))
-        *msg = "You must set \"progname\" in main() with \"::progname = argv[0];\" in oder to use the Logger API!";
-    else if (not log_no_decorations_) {
-        *msg = TimeUtil::GetCurrentDateAndTime(TimeUtil::ISO_8601_FORMAT) + " " + level + " " + std::string(::progname) + ": "
+        *msg = TimeUtil::GetCurrentDateAndTime(TimeUtil::ISO_8601_FORMAT) + " " + level + " " + std::string(::program_invocation_name) + ": "
               + *msg;
->>>>>>> 09ea306d
         if (log_process_pids_)
             *msg += " (PID: " + std::to_string(::getpid()) + ")";
     }
