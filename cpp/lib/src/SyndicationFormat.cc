/** \brief Interface of the SyndicationFormat class and descendents thereof.
 *  \author Dr. Johannes Ruscheinski (johannes.ruscheinski@uni-tuebingen.de)
 *
 *  \copyright 2018 Universitätsbibliothek Tübingen.  All rights reserved.
 *
 *  This program is free software: you can redistribute it and/or modify
 *  it under the terms of the GNU Affero General Public License as
 *  published by the Free Software Foundation, either version 3 of the
 *  License, or (at your option) any later version.
 *
 *  This program is distributed in the hope that it will be useful,
 *  but WITHOUT ANY WARRANTY; without even the implied warranty of
 *  MERCHANTABILITY or FITNESS FOR A PARTICULAR PURPOSE.  See the
 *  GNU Affero General Public License for more details.
 *
 *  You should have received a copy of the GNU Affero General Public License
 *  along with this program.  If not, see <http://www.gnu.org/licenses/>.
*/

#include "SyndicationFormat.h"
#include <set>
#include <stdexcept>
#include <unordered_set>
#include "Compiler.h"
#include "RegexMatcher.h"
#include "StringUtil.h"
#include "TimeUtil.h"
#include "util.h"


void SyndicationFormat::const_iterator::operator++() {
    item_ = syndication_format_->getNextItem();
}


bool SyndicationFormat::const_iterator::operator==(const SyndicationFormat::const_iterator &rhs) const {
    if (item_ == nullptr and rhs.item_ == nullptr)
        return true;
    if ((item_ == nullptr and rhs.item_ != nullptr) or (item_ != nullptr and rhs.item_ == nullptr))
        return false;
    return *item_ == *rhs.item_;
}


SyndicationFormat::SyndicationFormat(const std::string &xml_document, const AugmentParams &augment_params)
    : xml_parser_(XMLParser(xml_document, XMLParser::XML_STRING)),
      last_build_date_(TimeUtil::BAD_TIME_T), augment_params_(augment_params)
{
}


namespace {


enum SyndicationFormatType { TYPE_UNKNOWN, TYPE_RSS20, TYPE_RSS091, TYPE_ATOM, TYPE_RDF };


SyndicationFormatType GetFormatType(const std::string &xml_document) {
    static RegexMatcher *rss20_regex_matcher(RegexMatcher::RegexMatcherFactoryOrDie("<rss[^>]+version=\"2.0\""));
    if (rss20_regex_matcher->matched(xml_document))
        return TYPE_RSS20;

    static RegexMatcher *rss091_regex_matcher(RegexMatcher::RegexMatcherFactoryOrDie("<rss[^>]+version=\"0.91\""));
    if (rss091_regex_matcher->matched(xml_document))
        return TYPE_RSS091;

    static RegexMatcher *atom_regex_matcher(RegexMatcher::RegexMatcherFactoryOrDie("<feed[^>]+2005/Atom\""));
    if (atom_regex_matcher->matched(xml_document))
        return TYPE_ATOM;

    static RegexMatcher *rdf_regex_matcher(RegexMatcher::RegexMatcherFactoryOrDie("<rdf:RDF|<RDF"));
    if (rdf_regex_matcher->matched(xml_document))
        return TYPE_RDF;

    return TYPE_UNKNOWN;
}


static std::string ExtractText(XMLParser &parser, const std::string &closing_tag,
                               const std::string &extra = "")
{
    XMLParser::XMLPart part;
    if (unlikely(not parser.getNext(&part)))
        throw std::runtime_error("in ExtractText(SyndicationFormat.cc): parse error while looking for characters for \""
                                 + closing_tag + "\" tag!" + extra);
    std::string extracted_text;
    if (part.type_ == XMLParser::XMLPart::CHARACTERS)
        extracted_text = part.data_;
    else if (part.type_ == XMLParser::XMLPart::CLOSING_TAG) {
        if (unlikely(part.data_ != closing_tag))
            throw std::runtime_error("in ExtractText(SyndicationFormat.cc): unexpected closing tag \"" + part.data_
                                     + "\" while looking for the \"" + closing_tag + "\" closing tag!" + extra);
        return "";
    } else
        throw std::runtime_error("in ExtractText(SyndicationFormat.cc): unexpected "
                                 + XMLParser::XMLPart::TypeToString(part.type_) + " while looking for a closing \""
                                 + closing_tag + "\" tag!" + extra);
    if (not parser.getNext(&part)
        or part.type_ != XMLParser::XMLPart::CLOSING_TAG or part.data_ != closing_tag)
        throw std::runtime_error("in ExtractText(SyndicationFormat.cc): " + closing_tag + " closing tag not found!" + extra + " found instead: " + XMLParser::XMLPart::TypeToString(part.type_) + " '" + part.data_ + "'");

    return extracted_text;
}


// Handles RFC1123 datetimes as well as YYYY-MM-DD and YYYY.
bool ParseRFC1123DateTimeAndPrefixes(const std::string &datetime_candidate, time_t * const converted_time) {
    if (TimeUtil::ParseRFC1123DateTime(datetime_candidate, converted_time))
        return true;

    struct tm tm;
    const char *last_char(::strptime(datetime_candidate.c_str(), "%Y-%m-%d", &tm));
    if (last_char != nullptr and *last_char == '\0')  {
        *converted_time = TimeUtil::TimeGm(tm);
        return *converted_time != TimeUtil::BAD_TIME_T;
    }

    last_char = ::strptime(datetime_candidate.c_str(), "%Y", &tm);
    if (last_char != nullptr and *last_char == '\0')  {
        *converted_time = TimeUtil::TimeGm(tm);
        return *converted_time != TimeUtil::BAD_TIME_T;
    }

    return false;
}


} // unnamed namespace


std::unique_ptr<SyndicationFormat> SyndicationFormat::Factory(const std::string &xml_document, const AugmentParams &augment_params,
                                                              std::string * const err_msg)
{
    try {
        switch (GetFormatType(xml_document)) {
        case TYPE_UNKNOWN:
            *err_msg = "can't determine syndication format!";
            return nullptr;
        case TYPE_RSS20:
            return std::unique_ptr<SyndicationFormat>(new RSS20(xml_document, augment_params));
        case TYPE_RSS091:
            return std::unique_ptr<SyndicationFormat>(new RSS091(xml_document, augment_params));
        case TYPE_ATOM:
            return std::unique_ptr<SyndicationFormat>(new Atom(xml_document, augment_params));
        case TYPE_RDF:
            return std::unique_ptr<SyndicationFormat>(new RDF(xml_document, augment_params));
        }
    } catch (const std::runtime_error &x) {
        *err_msg = "Error while parsing syndication format: " + std::string(x.what());
        return nullptr;
    }

    __builtin_unreachable();
}


RSS20::RSS20(const std::string &xml_document, const AugmentParams &augment_params): SyndicationFormat(xml_document, augment_params) {
    XMLParser::XMLPart part;
    while (xml_parser_.getNext(&part)) {
        if (part.type_ == XMLParser::XMLPart::OPENING_TAG and part.data_ == "item")
            return;
        if (part.type_ == XMLParser::XMLPart::OPENING_TAG and part.data_ == "image") {
            if (unlikely(not xml_parser_.skipTo(XMLParser::XMLPart::CLOSING_TAG, "image")))
                throw std::runtime_error("in RSS20::RSS20: closing image tag not found!");
        }
        if (part.type_ == XMLParser::XMLPart::OPENING_TAG and part.data_ == "title")
            title_ = ExtractText(xml_parser_, "title", " (RSS20::RSS20)");
        if (part.type_ == XMLParser::XMLPart::OPENING_TAG and part.data_ == "link")
            link_ = ExtractText(xml_parser_, "link", " (RSS20::RSS20)");
        if (part.type_ == XMLParser::XMLPart::OPENING_TAG and part.data_ == "description")
            description_ = ExtractText(xml_parser_, "description", " (RSS20::RSS20)");
        if (part.type_ == XMLParser::XMLPart::OPENING_TAG and part.data_ == "lastBuildDate") {
            const std::string last_build_date(ExtractText(xml_parser_, "lastBuildDate", " (RSS20::RSS20)"));
            if (augment_params_.strptime_format_.empty()) {
                if (not ParseRFC1123DateTimeAndPrefixes(last_build_date, &last_build_date_))
                    LOG_ERROR("failed to parse \"" + last_build_date + "\" as an RFC1123 datetime!");
            } else
                last_build_date_ = TimeUtil::TimeGm(TimeUtil::StringToStructTm(last_build_date, augment_params_.strptime_format_));
        }
    }
}


std::unique_ptr<SyndicationFormat::Item> RSS20::getNextItem() {
    std::string title, description, link, id;
    time_t pub_date(TimeUtil::BAD_TIME_T);
    XMLParser::XMLPart part;
    while (xml_parser_.getNext(&part)) {
        if (part.type_ == XMLParser::XMLPart::CLOSING_TAG and part.data_ == "item") {
            LOG_INFO("found new item: " + title + ", URL: " + link);
            return std::unique_ptr<SyndicationFormat::Item>(new Item(title, description, link, id, pub_date));
        } else if (part.type_ == XMLParser::XMLPart::OPENING_TAG and part.data_ == "title")
            title = ExtractText(xml_parser_, "title", " (RSS20::getNextItem)");
        else if (part.type_ == XMLParser::XMLPart::OPENING_TAG and part.data_ == "description")
            description = ExtractText(xml_parser_, "description", " (RSS20::getNextItem)");
<<<<<<< HEAD
        else if (part.type_ == XMLParser::XMLPart::OPENING_TAG and part.data_ == "link")
            link = ExtractText(xml_parser_, "link", " (RSS20::getNextItem)");
        else if (part.type_ == XMLParser::XMLPart::OPENING_TAG and part.data_ == "guid")
=======
        else if (type == SimpleXmlParser<StringDataSource>::OPENING_TAG and data == "link") {
            link = ExtractText(xml_parser_, "link", " (RSS20::getNextItem)");
            if (link.empty() and attrib_map.find("href") != attrib_map.cend())
                link = attrib_map["href"];
        }
        else if (type == SimpleXmlParser<StringDataSource>::OPENING_TAG and data == "guid")
>>>>>>> 8c11a66d
            id = ExtractText(xml_parser_, "guid", " (RSS20::getNextItem)");
        else if (part.type_ == XMLParser::XMLPart::OPENING_TAG and part.data_ == "pubDate") {
            const std::string pub_date_string(ExtractText(xml_parser_, "pubDate"));
            if (augment_params_.strptime_format_.empty()) {
                if (unlikely(not ParseRFC1123DateTimeAndPrefixes(pub_date_string, &pub_date)))
                    LOG_WARNING("couldn't parse \"" + pub_date_string + "\"!");
            } else
                last_build_date_ = TimeUtil::TimeGm(TimeUtil::StringToStructTm(pub_date_string, augment_params_.strptime_format_));
        }
    }
    return nullptr;
}


RSS091::RSS091(const std::string &xml_document, const AugmentParams &augment_params): SyndicationFormat(xml_document, augment_params) {
    XMLParser::XMLPart part;
    while (xml_parser_.getNext(&part)) {
        if (part.type_ == XMLParser::XMLPart::OPENING_TAG and part.data_ == "item")
            return;
        if (part.type_ == XMLParser::XMLPart::OPENING_TAG and part.data_ == "title")
            title_ = ExtractText(xml_parser_, "title", " (RSS091::RSS091)");
        if (part.type_ == XMLParser::XMLPart::OPENING_TAG and part.data_ == "link")
            link_ = ExtractText(xml_parser_, "link", " (RSS091::RSS091)");
        if (part.type_ == XMLParser::XMLPart::OPENING_TAG and part.data_ == "description")
            description_ = ExtractText(xml_parser_, "description", " (RSS091::RSS091)");
        if (part.type_ == XMLParser::XMLPart::OPENING_TAG and part.data_ == "lastBuildDate") {
            const std::string last_build_date(ExtractText(xml_parser_, "lastBuildDate", " (RSS091::RSS091)"));
            if (augment_params_.strptime_format_.empty()) {
                if (not ParseRFC1123DateTimeAndPrefixes(last_build_date, &last_build_date_))
                    LOG_ERROR("failed to parse \"" + last_build_date + "\" as an RFC1123 datetime!");
            } else
                last_build_date_ = TimeUtil::TimeGm(TimeUtil::StringToStructTm(last_build_date, augment_params_.strptime_format_));
        }
    }
}


std::unique_ptr<SyndicationFormat::Item> RSS091::getNextItem() {
    std::string title, description, link;
    XMLParser::XMLPart part;
    while (xml_parser_.getNext(&part)) {
        if (part.type_ == XMLParser::XMLPart::CLOSING_TAG and part.data_ == "item")
            return std::unique_ptr<SyndicationFormat::Item>(new Item(title, description, link, /* id = */"",
                                                                     TimeUtil::BAD_TIME_T));
        else if (part.type_ == XMLParser::XMLPart::OPENING_TAG and part.data_ == "title")
            title = ExtractText(xml_parser_, "title");
        else if (part.type_ == XMLParser::XMLPart::OPENING_TAG and part.data_ == "description")
            description = ExtractText(xml_parser_, "description");
<<<<<<< HEAD
        else if (part.type_ == XMLParser::XMLPart::OPENING_TAG and part.data_ == "link")
=======
        else if (type == SimpleXmlParser<StringDataSource>::OPENING_TAG and data == "link") {
>>>>>>> 8c11a66d
            link = ExtractText(xml_parser_, "link");
            if (link.empty() and attrib_map.find("href") != attrib_map.cend())
                link = attrib_map["href"];
        }
    }

    return nullptr;
}


Atom::Atom(const std::string &xml_document, const AugmentParams &augment_params): SyndicationFormat(xml_document, augment_params) {
    XMLParser::XMLPart part;
    while (xml_parser_.getNext(&part)) {
        if (part.type_ == XMLParser::XMLPart::OPENING_TAG and (part.data_ == "item" or part.data_ == "entry")) {
            item_tag_ = part.data_;
            return;
        }

<<<<<<< HEAD
        if (part.type_ == XMLParser::XMLPart::OPENING_TAG and part.data_ == "title")
=======
        if (type == SimpleXmlParser<StringDataSource>::OPENING_TAG and data == "title")
>>>>>>> 8c11a66d
            title_ = ExtractText(xml_parser_, "title", " (Atom::Atom)");
        if (part.type_ == XMLParser::XMLPart::OPENING_TAG and part.data_ == "link")
            link_ = ExtractText(xml_parser_, "link", " (Atom::Atom)");
        if (part.type_ == XMLParser::XMLPart::OPENING_TAG and part.data_ == "description")
            description_ = ExtractText(xml_parser_, "description", " (Atom::Atom)");
        if (part.type_ == XMLParser::XMLPart::OPENING_TAG and part.data_ == "updated") {
            const std::string last_build_date(ExtractText(xml_parser_, "updated", " (Atom::Atom)"));
            if (augment_params_.strptime_format_.empty()) {
                if (not TimeUtil::ParseRFC3339DateTime(last_build_date, &last_build_date_))
                    LOG_ERROR("failed to parse \"" + last_build_date + "\" as an RFC3339 datetime!");
            } else
                last_build_date_ = TimeUtil::TimeGm(TimeUtil::StringToStructTm(last_build_date, augment_params_.strptime_format_));
        }
    }
}


std::unique_ptr<SyndicationFormat::Item> Atom::getNextItem() {
    std::string title, summary, link, id;
    time_t updated(TimeUtil::BAD_TIME_T);
<<<<<<< HEAD
    XMLParser::XMLPart part;
    while (xml_parser_.getNext(&part)) {
        if (part.type_ == XMLParser::XMLPart::CLOSING_TAG and part.data_ == item_tag_)
            return std::unique_ptr<SyndicationFormat::Item>(new Item(title, summary, id, link, updated));
        else if (part.type_ == XMLParser::XMLPart::OPENING_TAG and part.data_ == "title")
=======
    SimpleXmlParser<StringDataSource>::Type type;
    std::map<std::string, std::string> attrib_map;
    std::string data;
    while (xml_parser_->getNext(&type, &attrib_map, &data)) {
        if (type == SimpleXmlParser<StringDataSource>::CLOSING_TAG and data == item_tag_)
            return std::unique_ptr<SyndicationFormat::Item>(new Item(title, summary, link, id, updated));
        else if (type == SimpleXmlParser<StringDataSource>::END_OF_DOCUMENT)
            return nullptr;
        else if (type == SimpleXmlParser<StringDataSource>::OPENING_TAG and data == "title")
>>>>>>> 8c11a66d
            title = ExtractText(xml_parser_, "title");
        else if (part.type_ == XMLParser::XMLPart::OPENING_TAG and part.data_ == "summary")
            summary = ExtractText(xml_parser_, "summary");
<<<<<<< HEAD
        else if (part.type_ == XMLParser::XMLPart::OPENING_TAG and part.data_ == "link")
            link = ExtractText(xml_parser_, "link");
        else if (part.type_ == XMLParser::XMLPart::OPENING_TAG and part.data_ == "id")
=======
        else if (type == SimpleXmlParser<StringDataSource>::OPENING_TAG and data == "link") {
            link = ExtractText(xml_parser_, "link");
            if (link.empty() and attrib_map.find("href") != attrib_map.cend())
                link = attrib_map["href"];
        }
        else if (type == SimpleXmlParser<StringDataSource>::OPENING_TAG and data == "id")
>>>>>>> 8c11a66d
            id = ExtractText(xml_parser_, "id", " (Atom::getNextItem)");
        else if (part.type_ == XMLParser::XMLPart::OPENING_TAG and part.data_ == "updated") {
            const std::string updated_string(ExtractText(xml_parser_, "updated"));
            if (augment_params_.strptime_format_.empty()) {
                updated = TimeUtil::Iso8601StringToTimeT(updated_string, TimeUtil::UTC);
            } else
                updated = TimeUtil::TimeGm(TimeUtil::StringToStructTm(updated_string, augment_params_.strptime_format_));
        }
    }

    return nullptr;
}


static std::string ExtractNamespacePrefix(const std::string &xmlns_string) {
    if (not StringUtil::StartsWith(xmlns_string, "xmlns"))
        throw std::runtime_error("in ExtractNamespacePrefix(SyndicationFormat.cc): unexpected attribute key: \""
                                 + xmlns_string + "\"! (1)");
    if (xmlns_string == "xmlns")
        return "";
    if (xmlns_string[__builtin_strlen("xmlns")] != ':')
        throw std::runtime_error("in ExtractRSSNamespace(SyndicationFormat.cc): unexpected attribute key: \""
                                 + xmlns_string + "\"! (2)");
    return xmlns_string.substr(__builtin_strlen("xmlns") + 1) + ":";
}


// Helper for RDF::RDF.
static void ExtractNamespaces(XMLParser &parser, std::string * const rss_namespace,
                              std::string * const dc_namespace, std::string * const prism_namespace)
{
    XMLParser::XMLPart part;
    if (not parser.skipTo(XMLParser::XMLPart::OPENING_TAG, "rdf:RDF", &part))
        throw std::runtime_error("in ExtractRSSNamespace(SyndicationFormat.cc): missing rdf:RDF opening tag!");

    for (const auto &key_and_value : part.attributes_) {
        if (key_and_value.second == "http://purl.org/rss/1.0/")
            *rss_namespace = ExtractNamespacePrefix(key_and_value.first);
        else if (key_and_value.second == "http://purl.org/dc/elements/1.1/")
            *dc_namespace = ExtractNamespacePrefix(key_and_value.first);
        else if (key_and_value.second == "http://prismstandard.org/namespaces/2.0/basic/")
            *prism_namespace = ExtractNamespacePrefix(key_and_value.first);
    }
}


RDF::RDF(const std::string &xml_document, const AugmentParams &augment_params): SyndicationFormat(xml_document, augment_params) {
    ExtractNamespaces(xml_parser_, &rss_namespace_, &dc_namespace_, &prism_namespace_);

    XMLParser::XMLPart part;
    while (xml_parser_.getNext(&part)) {
        if (part.type_ == XMLParser::XMLPart::OPENING_TAG and part.data_ == rss_namespace_ + "item")
            return;
        else if (part.type_ == XMLParser::XMLPart::OPENING_TAG and part.data_ == rss_namespace_ + "image") {
            if (unlikely(not xml_parser_.skipTo(XMLParser::XMLPart::CLOSING_TAG, rss_namespace_ + "image")))
                throw std::runtime_error("in RDF::RDF: closing image tag not found!");
        } else if (part.type_ == XMLParser::XMLPart::OPENING_TAG and part.data_ == rss_namespace_ + "title")
            title_ = ExtractText(xml_parser_, rss_namespace_ + "title");
        else if (part.type_ == XMLParser::XMLPart::OPENING_TAG and part.data_ == rss_namespace_ + "link")
            link_ = ExtractText(xml_parser_, rss_namespace_ + "link");
        else if (part.type_ == XMLParser::XMLPart::OPENING_TAG and part.data_ == rss_namespace_ + "description")
            description_ = ExtractText(xml_parser_, rss_namespace_ + "description");
    }
}


// The following, hopefully exhaustive list of XML tag names lists all tags that are part of the PRISM standard that have no
// character data but instead a single attribute named "rdf:resource".
static const std::unordered_set<std::string> PRISM_TAGS_WITH_RDF_RESOURCE_ATTRIBS{
    "hasAlternative",
    "hasCorrection",
    "hasFormat",
    "hasPart",
    "hasPreviousVersion",
    "hasTranslation",
    "industry",
    "isCorrectionOf",
    "isFormatOf",
    "isPartOf",
    "isReferencedBy",
    "isRequiredBy"
};


void ExtractPrismData(XMLParser &xml_parser, const std::string &tag,
                      const std::map<std::string, std::string> &attrib_map, const std::string &prism_namespace,
                      std::unordered_map<std::string, std::string> * const dc_and_prism_data)
{
    const std::string tag_suffix(tag.substr(prism_namespace.length()));
    if (attrib_map.size() != 1)
        (*dc_and_prism_data)["prism:" + tag_suffix] = ExtractText(xml_parser, tag);
    else {
        const auto subtag(PRISM_TAGS_WITH_RDF_RESOURCE_ATTRIBS.find(tag_suffix));
        if (subtag != PRISM_TAGS_WITH_RDF_RESOURCE_ATTRIBS.end()) {
            const auto key_and_value(attrib_map.find("rdf:resource"));
            if (likely(key_and_value != attrib_map.end()))
                (*dc_and_prism_data)["prism:" + tag_suffix] = key_and_value->second;
            else
                LOG_WARNING("don't know what to do w/ \"" + tag + "\" tag attribute!");
        } else
            LOG_WARNING("don't know what to do w/ PRISM \"" + tag + "\" tag!");
        if (not xml_parser.skipTo(XMLParser::XMLPart::CLOSING_TAG, tag))
            throw std::runtime_error("in RDF::getNextItem: missing closing \"" + tag + "\" tag!");
    }
}


std::unique_ptr<SyndicationFormat::Item> RDF::getNextItem() {
    std::string title, description, link, id;
    time_t pub_date(TimeUtil::BAD_TIME_T);
    std::unordered_map<std::string, std::string> dc_and_prism_data;
    XMLParser::XMLPart part;
    while (xml_parser_.getNext(&part)) {
        if (part.type_ == XMLParser::XMLPart::OPENING_TAG and part.data_ == rss_namespace_ + "item") {
            const auto rdf_about(part.attributes_.find("rdf:about"));
            if (rdf_about != part.attributes_.cend())
                id = rdf_about->second;
        } else if (part.type_ == XMLParser::XMLPart::CLOSING_TAG and part.data_ == rss_namespace_ + "item")
            return std::unique_ptr<SyndicationFormat::Item>(new Item(title, description, link, id, pub_date, dc_and_prism_data));
        else if (part.type_ == XMLParser::XMLPart::OPENING_TAG) {
            if (part.data_ == rss_namespace_ + "title")
                title = ExtractText(xml_parser_, rss_namespace_ + "title");
            else if (part.data_ == rss_namespace_ + "description")
                description = ExtractText(xml_parser_, rss_namespace_ + "description");
<<<<<<< HEAD
            else if (part.data_ == rss_namespace_ + "link")
                link = ExtractText(xml_parser_, rss_namespace_ + "link");
            else if (part.data_ == rss_namespace_ + "pubDate") {
=======
            else if (data == rss_namespace_ + "link") {
                link = ExtractText(xml_parser_, rss_namespace_ + "link");
                if (link.empty() and attrib_map.find("href") != attrib_map.cend())
                    link = attrib_map["href"];
            }
            else if (data == rss_namespace_ + "pubDate") {
>>>>>>> 8c11a66d
                const std::string pub_date_string(ExtractText(xml_parser_, rss_namespace_ + "pubDate"));
                if (augment_params_.strptime_format_.empty()) {
                    if (unlikely(not ParseRFC1123DateTimeAndPrefixes(pub_date_string, &pub_date)))
                        LOG_WARNING("couldn't parse \"" + pub_date_string + "\"!");
                } else
                    pub_date = TimeUtil::TimeGm(TimeUtil::StringToStructTm(pub_date_string, augment_params_.strptime_format_));
            } else if (not dc_namespace_.empty() and StringUtil::StartsWith(part.data_, dc_namespace_)) {
                const std::string tag(part.data_);
                const std::string tag_suffix(tag.substr(dc_namespace_.length()));
                dc_and_prism_data["dc:" + tag_suffix] = ExtractText(xml_parser_, tag);
            } else if (not prism_namespace_.empty() and StringUtil::StartsWith(part.data_, prism_namespace_))
                ExtractPrismData(xml_parser_, part.data_, part.attributes_, prism_namespace_, &dc_and_prism_data);
        }
    }

    return nullptr;
}<|MERGE_RESOLUTION|>--- conflicted
+++ resolved
@@ -193,18 +193,11 @@
             title = ExtractText(xml_parser_, "title", " (RSS20::getNextItem)");
         else if (part.type_ == XMLParser::XMLPart::OPENING_TAG and part.data_ == "description")
             description = ExtractText(xml_parser_, "description", " (RSS20::getNextItem)");
-<<<<<<< HEAD
         else if (part.type_ == XMLParser::XMLPart::OPENING_TAG and part.data_ == "link")
             link = ExtractText(xml_parser_, "link", " (RSS20::getNextItem)");
+            if (link.empty() and part.attributes_.find("href") != part.attributes_.end())
+                link = part.attributes_["href"];
         else if (part.type_ == XMLParser::XMLPart::OPENING_TAG and part.data_ == "guid")
-=======
-        else if (type == SimpleXmlParser<StringDataSource>::OPENING_TAG and data == "link") {
-            link = ExtractText(xml_parser_, "link", " (RSS20::getNextItem)");
-            if (link.empty() and attrib_map.find("href") != attrib_map.cend())
-                link = attrib_map["href"];
-        }
-        else if (type == SimpleXmlParser<StringDataSource>::OPENING_TAG and data == "guid")
->>>>>>> 8c11a66d
             id = ExtractText(xml_parser_, "guid", " (RSS20::getNextItem)");
         else if (part.type_ == XMLParser::XMLPart::OPENING_TAG and part.data_ == "pubDate") {
             const std::string pub_date_string(ExtractText(xml_parser_, "pubDate"));
@@ -253,14 +246,10 @@
             title = ExtractText(xml_parser_, "title");
         else if (part.type_ == XMLParser::XMLPart::OPENING_TAG and part.data_ == "description")
             description = ExtractText(xml_parser_, "description");
-<<<<<<< HEAD
-        else if (part.type_ == XMLParser::XMLPart::OPENING_TAG and part.data_ == "link")
-=======
-        else if (type == SimpleXmlParser<StringDataSource>::OPENING_TAG and data == "link") {
->>>>>>> 8c11a66d
+        else if (part.type_ == XMLParser::XMLPart::OPENING_TAG and part.data_ == "link") {
             link = ExtractText(xml_parser_, "link");
-            if (link.empty() and attrib_map.find("href") != attrib_map.cend())
-                link = attrib_map["href"];
+            if (link.empty() and part.attributes_.find("href") != part.attributes_.end())
+                link = part.attributes_["href"];
         }
     }
 
@@ -276,11 +265,7 @@
             return;
         }
 
-<<<<<<< HEAD
         if (part.type_ == XMLParser::XMLPart::OPENING_TAG and part.data_ == "title")
-=======
-        if (type == SimpleXmlParser<StringDataSource>::OPENING_TAG and data == "title")
->>>>>>> 8c11a66d
             title_ = ExtractText(xml_parser_, "title", " (Atom::Atom)");
         if (part.type_ == XMLParser::XMLPart::OPENING_TAG and part.data_ == "link")
             link_ = ExtractText(xml_parser_, "link", " (Atom::Atom)");
@@ -301,38 +286,19 @@
 std::unique_ptr<SyndicationFormat::Item> Atom::getNextItem() {
     std::string title, summary, link, id;
     time_t updated(TimeUtil::BAD_TIME_T);
-<<<<<<< HEAD
     XMLParser::XMLPart part;
     while (xml_parser_.getNext(&part)) {
         if (part.type_ == XMLParser::XMLPart::CLOSING_TAG and part.data_ == item_tag_)
-            return std::unique_ptr<SyndicationFormat::Item>(new Item(title, summary, id, link, updated));
+            return std::unique_ptr<SyndicationFormat::Item>(new Item(title, summary, link, id, updated));
         else if (part.type_ == XMLParser::XMLPart::OPENING_TAG and part.data_ == "title")
-=======
-    SimpleXmlParser<StringDataSource>::Type type;
-    std::map<std::string, std::string> attrib_map;
-    std::string data;
-    while (xml_parser_->getNext(&type, &attrib_map, &data)) {
-        if (type == SimpleXmlParser<StringDataSource>::CLOSING_TAG and data == item_tag_)
-            return std::unique_ptr<SyndicationFormat::Item>(new Item(title, summary, link, id, updated));
-        else if (type == SimpleXmlParser<StringDataSource>::END_OF_DOCUMENT)
-            return nullptr;
-        else if (type == SimpleXmlParser<StringDataSource>::OPENING_TAG and data == "title")
->>>>>>> 8c11a66d
             title = ExtractText(xml_parser_, "title");
         else if (part.type_ == XMLParser::XMLPart::OPENING_TAG and part.data_ == "summary")
             summary = ExtractText(xml_parser_, "summary");
-<<<<<<< HEAD
-        else if (part.type_ == XMLParser::XMLPart::OPENING_TAG and part.data_ == "link")
+        else if (part.type_ == XMLParser::XMLPart::OPENING_TAG and part.data_ == "link") {
             link = ExtractText(xml_parser_, "link");
-        else if (part.type_ == XMLParser::XMLPart::OPENING_TAG and part.data_ == "id")
-=======
-        else if (type == SimpleXmlParser<StringDataSource>::OPENING_TAG and data == "link") {
-            link = ExtractText(xml_parser_, "link");
-            if (link.empty() and attrib_map.find("href") != attrib_map.cend())
-                link = attrib_map["href"];
-        }
-        else if (type == SimpleXmlParser<StringDataSource>::OPENING_TAG and data == "id")
->>>>>>> 8c11a66d
+            if (link.empty() and part.attributes_.find("href") != part.attributes_.end())
+                link = part.attributes_["href"];
+        } else if (part.type_ == XMLParser::XMLPart::OPENING_TAG and part.data_ == "id")
             id = ExtractText(xml_parser_, "id", " (Atom::getNextItem)");
         else if (part.type_ == XMLParser::XMLPart::OPENING_TAG and part.data_ == "updated") {
             const std::string updated_string(ExtractText(xml_parser_, "updated"));
@@ -457,18 +423,11 @@
                 title = ExtractText(xml_parser_, rss_namespace_ + "title");
             else if (part.data_ == rss_namespace_ + "description")
                 description = ExtractText(xml_parser_, rss_namespace_ + "description");
-<<<<<<< HEAD
-            else if (part.data_ == rss_namespace_ + "link")
+            else if (part.data_ == rss_namespace_ + "link") {
                 link = ExtractText(xml_parser_, rss_namespace_ + "link");
-            else if (part.data_ == rss_namespace_ + "pubDate") {
-=======
-            else if (data == rss_namespace_ + "link") {
-                link = ExtractText(xml_parser_, rss_namespace_ + "link");
-                if (link.empty() and attrib_map.find("href") != attrib_map.cend())
-                    link = attrib_map["href"];
-            }
-            else if (data == rss_namespace_ + "pubDate") {
->>>>>>> 8c11a66d
+                if (link.empty() and part.attributes_.find("href") != part.attributes_.cend())
+                    link = part.attributes_["href"];
+            } else if (part.data_ == rss_namespace_ + "pubDate") {
                 const std::string pub_date_string(ExtractText(xml_parser_, rss_namespace_ + "pubDate"));
                 if (augment_params_.strptime_format_.empty()) {
                     if (unlikely(not ParseRFC1123DateTimeAndPrefixes(pub_date_string, &pub_date)))
