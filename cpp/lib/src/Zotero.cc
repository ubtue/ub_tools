/** \brief Interaction with Zotero Translation Server
 *         public functions are named like endpoints
 *         see https://github.com/zotero/translation-server
 *  \author Dr. Johannes Ruscheinski
 *  \author Mario Trojan
 *
 *  \copyright 2018 Universitätsbibliothek Tübingen.  All rights reserved.
 *
 *  This program is free software: you can redistribute it and/or modify
 *  it under the terms of the GNU Affero General Public License as
 *  published by the Free Software Foundation, either version 3 of the
 *  License, or (at your option) any later version.
 *
 *  This program is distributed in the hope that it will be useful,
 *  but WITHOUT ANY WARRANTY; without even the implied warranty of
 *  MERCHANTABILITY or FITNESS FOR A PARTICULAR PURPOSE.  See the
 *  GNU Affero General Public License for more details.
 *
 *  You should have received a copy of the GNU Affero General Public License
 *  along with this program.  If not, see <http://www.gnu.org/licenses/>.
*/
#include "Zotero.h"
#include <ctime>
#include <kchashdb.h>
#include <uuid/uuid.h>
#include "DbConnection.h"
#include "MiscUtil.h"
#include "SqlUtil.h"
#include "StringUtil.h"
#include "SyndicationFormat.h"
#include "TimeUtil.h"
#include "UrlUtil.h"
#include "WebUtil.h"
#include "util.h"


// Forward declaration:
class File;


namespace Zotero {


const std::string DEFAULT_SIMPLE_CRAWLER_CONFIG_PATH("/usr/local/var/lib/tuelib/zotero_crawler.conf");
const std::string ISSN_TO_PPN_MAP_PATH("/usr/local/var/lib/tuelib/issn_to_ppn.map");


const std::vector<std::string> EXPORT_FORMATS{
    "bibtex", "biblatex", "bookmarks", "coins", "csljson", "mods", "refer",
    "rdf_bibliontology", "rdf_dc", "rdf_zotero", "ris", "wikipedia", "tei",
    "json", "marc21", "marcxml"
};


const std::string DEFAULT_SUBFIELD_CODE("eng");


namespace {


// We try to be unique for the machine we're on.  Beyond that we may have a problem.
std::string GetNextSessionId() {
    static unsigned counter;
    static uint32_t uuid[4];
    if (unlikely(counter == 0))
        ::uuid_generate(reinterpret_cast<unsigned char *>(uuid));
    ++counter;
    return "ub_tools_zts_client_" + StringUtil::ToString(uuid[0]) + StringUtil::ToString(uuid[1])
           + StringUtil::ToString(uuid[2]) + StringUtil::ToString(uuid[3]) + "_" + StringUtil::ToString(counter);
}


std::string GetNextControlNumber() {
    static unsigned last_control_number;
    ++last_control_number;
    static const std::string prefix("ZTS");
    return prefix + StringUtil::PadLeading(std::to_string(last_control_number), 7, '0');
}


} // unnamed namespace


namespace TranslationServer {


bool ResponseCodeIndicatesSuccess(unsigned response_code, const std::string &response_body, std::string * const error_message) {
    const std::string response_code_string(StringUtil::ToString(response_code));
    const char response_code_category(response_code_string[0]);
    if (response_code_category == '4' or response_code_category == '5' or response_code_category == '9') {
        *error_message = "HTTP response " + response_code_string;
        if (not response_body.empty())
            *error_message += " (" + response_body + ")";
        return false;
    }
    return true;
}


bool Export(const Url &zts_server_url, const TimeLimit &time_limit, Downloader::Params downloader_params,
            const std::string &format, const std::string &json,
            std::string * const response_body, std::string * const error_message)
{
    const std::string endpoint_url(Url(zts_server_url.toString() + "/export?format=" + format));
    downloader_params.additional_headers_ = { "Content-Type: application/json" };
    downloader_params.post_data_ = json;

    Downloader downloader(endpoint_url, downloader_params, time_limit);
    if (downloader.anErrorOccurred()) {
        *error_message = downloader.getLastErrorMessage();
        return false;
    } else {
        *response_body = downloader.getMessageBody();
        return ResponseCodeIndicatesSuccess(downloader.getResponseCode(), *response_body, error_message);
    }
}


bool Import(const Url &zts_server_url, const TimeLimit &time_limit, Downloader::Params downloader_params,
            const std::string &input_content, std::string * const output_json, std::string * const error_message)
{
    const std::string endpoint_url(Url(zts_server_url.toString() + "/import"));
    downloader_params.post_data_ = input_content;

    Downloader downloader(endpoint_url, downloader_params, time_limit);
    if (downloader.anErrorOccurred()) {
        *error_message = downloader.getLastErrorMessage();
        return false;
    } else {
        *output_json = downloader.getMessageBody();
        return ResponseCodeIndicatesSuccess(downloader.getResponseCode(), *output_json, error_message);
    }
}


bool Web(const Url &zts_server_url, const TimeLimit &time_limit, Downloader::Params downloader_params,
         const Url &harvest_url, std::string * const response_body, unsigned * response_code,
         std::string * const error_message, const std::string &harvested_html)
{
    const std::string endpoint_url(Url(zts_server_url.toString() + "/web"));
    downloader_params.additional_headers_ = { "Accept: application/json", "Content-Type: application/json" };
    downloader_params.post_data_ = "{\"url\":\"" + JSON::EscapeString(harvest_url) + "\","
                                   + "\"sessionid\":\"" + JSON::EscapeString(GetNextSessionId()) + "\"";
    if (not harvested_html.empty()) {
        //downloader_params.post_data_ += ",\"cachedHTML\":\"" + JSON::EscapeString(harvested_html) + "\"";
        LOG_INFO("TODO: implement using cached html");
    }
    downloader_params.post_data_ += "}";

    Downloader downloader(endpoint_url, downloader_params, time_limit);
    if (downloader.anErrorOccurred()) {
        *error_message = downloader.getLastErrorMessage();
        return false;
    } else {
        *response_code = downloader.getResponseCode();
        *response_body = downloader.getMessageBody();
        return ResponseCodeIndicatesSuccess(*response_code, *response_body, error_message);
    }
}


} // namespace TranslationServer


std::unique_ptr<FormatHandler> FormatHandler::Factory(const std::string &previous_downloads_db_path, const std::string &output_format,
                                                      const std::string &output_file,
                                                      const std::shared_ptr<const HarvestParams> &harvest_params)
{
    if (output_format == "marcxml" or output_format == "marc21")
        return std::unique_ptr<FormatHandler>(new MarcFormatHandler(previous_downloads_db_path, output_file, harvest_params));
    else if (output_format == "json")
        return std::unique_ptr<FormatHandler>(new JsonFormatHandler(previous_downloads_db_path, output_format, output_file, harvest_params));
    else if (std::find(EXPORT_FORMATS.begin(), EXPORT_FORMATS.end(), output_format) != EXPORT_FORMATS.end())
        return std::unique_ptr<FormatHandler>(new ZoteroFormatHandler(previous_downloads_db_path, output_format, output_file,
                                                                      harvest_params));
    else
        LOG_ERROR("invalid output-format: " + output_format);
}


JsonFormatHandler::JsonFormatHandler(const std::string &previous_downloads_db_path, const std::string &output_format,
                                     const std::string &output_file, const std::shared_ptr<const HarvestParams> &harvest_params)
    : FormatHandler(previous_downloads_db_path, output_format, output_file, harvest_params), record_count_(0),
      output_file_object_(new File(output_file_, "w"))
{
    output_file_object_->write("[");
}


JsonFormatHandler::~JsonFormatHandler() {
    output_file_object_->write("]");
    delete output_file_object_;
}


std::pair<unsigned, unsigned> JsonFormatHandler::processRecord(const std::shared_ptr<const JSON::ObjectNode> &object_node) {
    if (record_count_ > 0)
        output_file_object_->write(",");
    output_file_object_->write(object_node->toString());
    ++record_count_;
    return std::make_pair(1, 0);
}


ZoteroFormatHandler::ZoteroFormatHandler(const std::string &previous_downloads_db_path, const std::string &output_format,
                                         const std::string &output_file, const std::shared_ptr<const HarvestParams> &harvest_params)
    : FormatHandler(previous_downloads_db_path, output_format, output_file, harvest_params), record_count_(0),
      json_buffer_("[")
{
}


ZoteroFormatHandler::~ZoteroFormatHandler() {
    json_buffer_ += "]";

    Downloader::Params downloader_params;
    std::string response_body;
    std::string error_message;
    if (not TranslationServer::Export(harvest_params_->zts_server_url_, DEFAULT_CONVERSION_TIMEOUT, downloader_params,
                                      output_format_, json_buffer_, &response_body, &error_message))
        LOG_ERROR("converting to target format failed: " + error_message);
    else
        FileUtil::WriteString(output_file_, response_body);
}


std::pair<unsigned, unsigned> ZoteroFormatHandler::processRecord(const std::shared_ptr<const JSON::ObjectNode> &object_node) {
    if (record_count_ > 0)
        json_buffer_ += ",";
    json_buffer_ += object_node->toString();
    ++record_count_;
    return std::make_pair(1, 0);
}


std::string GuessOutputFormat(const std::string &output_file) {
    switch (MARC::GuessFileType(output_file, /* read_file = */ false)) {
    case MARC::FileType::BINARY:
        return "marc21";
    case MARC::FileType::XML:
        return "marcxml";
    default:
        LOG_ERROR("we should *never* get here!");
    }
}


MarcFormatHandler::MarcFormatHandler(const std::string &previous_downloads_db_path, const std::string &output_file,
                                     const std::shared_ptr<const HarvestParams> &harvest_params)
    : FormatHandler(previous_downloads_db_path, GuessOutputFormat(output_file), output_file, harvest_params),
      marc_writer_(MARC::Writer::Factory(output_file_))
{
}


void MarcFormatHandler::ExtractKeywords(std::shared_ptr<const JSON::JSONNode> tags_node, const std::string &issn,
                                        const std::unordered_map<std::string, std::string> &ISSN_to_keyword_field_map,
                                        MARC::Record * const new_record)
{
    const std::shared_ptr<const JSON::ArrayNode> tags(JSON::JSONNode::CastToArrayNodeOrDie("tags", tags_node));

    // Where to stuff the data:
    std::string marc_field("653");
    char marc_subfield('a');
    if (not issn.empty()) {
        const auto issn_and_field_tag_and_subfield_code(ISSN_to_keyword_field_map.find(issn));
        if (issn_and_field_tag_and_subfield_code != ISSN_to_keyword_field_map.end()) {
            if (unlikely(issn_and_field_tag_and_subfield_code->second.length() != 3 + 1))
                LOG_ERROR("\"" + issn_and_field_tag_and_subfield_code->second
                          + "\" is not a valid MARC tag + subfield code! (Error in \"ISSN_to_keyword_field.map\"!)");
            marc_field    = issn_and_field_tag_and_subfield_code->second.substr(0, 3);
            marc_subfield =  issn_and_field_tag_and_subfield_code->second[3];
        }
    }

    for (const auto &tag : *tags) {
        const std::shared_ptr<const JSON::ObjectNode> tag_object(JSON::JSONNode::CastToObjectNodeOrDie("tag", tag));
        const std::shared_ptr<const JSON::JSONNode> tag_node(tag_object->getNode("tag"));
        if (tag_node == nullptr)
            LOG_ERROR("unexpected: tag object does not contain a \"tag\" entry!");
        else if (tag_node->getType() != JSON::JSONNode::STRING_NODE)
            LOG_ERROR("unexpected: tag object's \"tag\" entry is not a string node!");
        else
            CreateSubfieldFromStringNode("tag", tag_node, marc_field, marc_subfield, new_record);
    }
}


void MarcFormatHandler::ExtractVolumeYearIssueAndPages(const JSON::ObjectNode &object_node, MARC::Record * const new_record) {
    std::vector<MARC::Subfield> subfields;

    std::shared_ptr<const JSON::JSONNode> custom_node(object_node.getNode("ubtue"));
    if (custom_node != nullptr) {
        const std::shared_ptr<const JSON::ObjectNode>custom_object(JSON::JSONNode::CastToObjectNodeOrDie("ubtue", custom_node));
        std::string date_str(custom_object->getOptionalStringValue("date_normalized"));
        if (date_str.empty())
            date_str = custom_object->getOptionalStringValue("date_raw");

        const std::string STRPTIME_FORMAT(augment_params_->strptime_format_.empty() ? "%Y-%m-%d" : augment_params_->strptime_format_);
        const struct tm tm(TimeUtil::StringToStructTm(date_str, STRPTIME_FORMAT));
        subfields.emplace_back('j', std::to_string(tm.tm_year + 1900));
    }

    const std::string issue(object_node.getOptionalStringValue("issue"));
    if (not issue.empty())
        subfields.emplace_back('e', issue);

    const std::string pages(object_node.getOptionalStringValue("pages"));
    if (not pages.empty())
        subfields.emplace_back('h', pages);

    const std::string volume(object_node.getOptionalStringValue("volume"));
    if (not volume.empty())
        subfields.emplace_back('d', volume);

    if (not subfields.empty())
        new_record->insertField("936", subfields);
}


void MarcFormatHandler::CreateCreatorFields(const std::shared_ptr<const JSON::JSONNode> creators_node, MARC::Record * const marc_record) {
    const std::shared_ptr<const JSON::ArrayNode> creators_array(JSON::JSONNode::CastToArrayNodeOrDie("creators", creators_node));
    for (auto creator_node : *creators_array) {
        const std::shared_ptr<const JSON::ObjectNode> creator_object(JSON::JSONNode::CastToObjectNodeOrDie("creator",
                                                                                                           creator_node));
        MARC::Subfields subfields;
        std::string tag("100");
        if (creator_node != *(creators_array->begin()))
            tag = "700";

        const std::shared_ptr<const JSON::JSONNode> last_name_node(creator_object->getNode("lastName"));
        if (last_name_node == nullptr)
            throw std::runtime_error("MarcFormatHandler::CreateCreatorFields: screator is missing a last name!");
        const std::shared_ptr<const JSON::StringNode> last_name(JSON::JSONNode::CastToStringNodeOrDie("lastName",
                                                                                                      last_name_node));
        std::string name(last_name->getValue());
        const std::shared_ptr<const JSON::JSONNode> first_name_node(creator_object->getNode("firstName"));
        if (first_name_node != nullptr) {
            const std::shared_ptr<const JSON::StringNode> first_name(JSON::JSONNode::CastToStringNodeOrDie("firstName",
                                                                                                           first_name_node));
            name += ", " + first_name->getValue();
        }
        subfields.addSubfield('a', name);

        const std::shared_ptr<const JSON::JSONNode> ppn_node(creator_object->getNode("ppn"));
        if (ppn_node != nullptr) {
            const std::shared_ptr<const JSON::StringNode> ppn_string_node(JSON::JSONNode::CastToStringNodeOrDie("ppn",
                                                                                                                ppn_node));
            subfields.addSubfield('0', "(DE-576)" + ppn_string_node->getValue());
        }

        const std::shared_ptr<const JSON::JSONNode> creator_type(creator_object->getNode("creatorType"));
        std::string creator_role;
        if (creator_type != nullptr) {
            const std::shared_ptr<const JSON::StringNode> creator_role_node(JSON::JSONNode::CastToStringNodeOrDie("creatorType",
                                                                                                                  creator_type));
            subfields.addSubfield('e', creator_role_node->getValue());
        }

        marc_record->insertField(tag, subfields);
    }
}


void InsertDOI(MARC::Record * const record, const std::string &doi) {
    record->insertField("024", { { 'a', doi }, { '2', "doi" } });
}


MARC::Record MarcFormatHandler::processJSON(const std::shared_ptr<const JSON::ObjectNode> &object_node, std::string * const url,
                                            bool * const is_journal_article, std::string * const publication_title,
                                            std::string * const website_title)
{
    *is_journal_article = false;

    static RegexMatcher * const ignore_fields(RegexMatcher::RegexMatcherFactory(
        "^issue|pages|publicationTitle|volume|version|date|tags|libraryCatalog|itemVersion|accessDate|key|websiteType|ISSN|ubtue$"));
<<<<<<< HEAD
    unsigned record_count(0), previously_downloaded_count(0);
    MARC::Record new_record(MARC::Record::TypeOfRecord::LANGUAGE_MATERIAL, MARC::Record::BibliographicLevel::SERIAL_COMPONENT_PART,
=======

    MARC::Record new_record(MARC::Record::TypeOfRecord::LANGUAGE_MATERIAL, MARC::Record::BibliographicLevel::MONOGRAPH_OR_ITEM,
>>>>>>> 739961f6
                            GetNextControlNumber());
    for (const auto &key_and_node : *object_node) {
        if (ignore_fields->matched(key_and_node.first))
            continue;

        if (key_and_node.first == "language")
            new_record.insertField("041", { { 'a',
                JSON::JSONNode::CastToStringNodeOrDie(key_and_node.first, key_and_node.second)->getValue() } });
        else if (key_and_node.first == "url") {
            CreateSubfieldFromStringNode(key_and_node, "856", 'u', &new_record);
            *url = reinterpret_cast<const JSON::StringNode * const>(key_and_node.second.get())->getValue();
        } else if (key_and_node.first == "title")
            CreateSubfieldFromStringNode(key_and_node, "245", 'a', &new_record);
        else if (key_and_node.first == "abstractNote")
            CreateSubfieldFromStringNode(key_and_node, "520", 'a', &new_record, /* indicator1 = */ '3');
        else if (key_and_node.first == "date")
            CreateSubfieldFromStringNode(key_and_node, "362", 'a', &new_record, /* indicator1 = */ '0');
        else if (key_and_node.first == "DOI") {
            if (unlikely(key_and_node.second->getType() != JSON::JSONNode::STRING_NODE))
                LOG_ERROR("expected DOI node to be a string node!");
            InsertDOI(&new_record, JSON::JSONNode::CastToStringNodeOrDie(key_and_node.first, key_and_node.second)->getValue());
        } else if (key_and_node.first == "shortTitle")
            CreateSubfieldFromStringNode(key_and_node, "246", 'a', &new_record);
        else if (key_and_node.first == "creators")
            CreateCreatorFields(key_and_node.second, &new_record);
        else if (key_and_node.first == "itemType") {
            const std::string item_type(JSON::JSONNode::CastToStringNodeOrDie(key_and_node.first, key_and_node.second)->getValue());
            if (item_type == "journalArticle") {
                *is_journal_article = true;
                *publication_title = object_node->getOptionalStringValue("publicationTitle");
                ExtractVolumeYearIssueAndPages(*object_node, &new_record);
            } else if (item_type == "magazineArticle")
                ExtractVolumeYearIssueAndPages(*object_node, &new_record);
            else if (item_type == "webpage") {
                // just add the encoding marker
                LOG_WARNING("TODO: add proper support for webpages");
                new_record.insertField("935", { { 'c', "website" } });
            } else
                LOG_ERROR("unknown item type: \"" + item_type + "\"! JSON node dump: " + object_node->toString());
        } else if (key_and_node.first == "rights") {
            const std::string copyright(JSON::JSONNode::CastToStringNodeOrDie(key_and_node.first,
                                                                              key_and_node.second)->getValue());
            if (UrlUtil::IsValidWebUrl(copyright))
                new_record.insertField("542", { { 'u', copyright } });
            else
                new_record.insertField("542", { { 'f', copyright } });
        } else if (key_and_node.first == "journalAbbreviation")
            new_record.insertField("773", { { 'p', JSON::JSONNode::CastToStringNodeOrDie(key_and_node.first,
                                                                                         key_and_node.second)->getValue() } });
        else if (key_and_node.first == "extra") {
            // comment field, can contain anything, even DOI's (e.g. for a webpage which has no DOI field)
            const std::string extra(JSON::JSONNode::CastToStringNodeOrDie(key_and_node.first,
                                                                          key_and_node.second)->getValue());
            static RegexMatcher * const doi_matcher(RegexMatcher::RegexMatcherFactory("^DOI:\\s*([0-9a-zA-Z./]+)$"));
            if (doi_matcher->matched(extra))
                InsertDOI(&new_record, (*doi_matcher)[1]);
        } else if (key_and_node.first == "websiteTitle")
            *website_title = JSON::JSONNode::CastToStringNodeOrDie(key_and_node.first, key_and_node.second)->getValue();
        else
            LOG_ERROR("unknown key \"" + key_and_node.first + "\" with node type "
                      + JSON::JSONNode::TypeToString(key_and_node.second->getType()) + "! ("
                      + key_and_node.second->toString() + "), whole record: " + object_node->toString());
    }

    return new_record;
}


// Populates the "ubtue" node.
void MarcFormatHandler::populateCustomNode(std::shared_ptr<const JSON::JSONNode> custom_node, std::string * const issn_normalized,
                                           MARC::Record * const new_record)
{
    const std::shared_ptr<const JSON::ObjectNode>custom_object(JSON::JSONNode::CastToObjectNodeOrDie("ubtue", custom_node));
    if (custom_object->getOptionalStringNode("ISSN_untagged"))
        *issn_normalized = custom_object->getOptionalStringValue("ISSN_untagged");
    else if (custom_object->getOptionalStringNode("ISSN_online"))
        *issn_normalized = custom_object->getOptionalStringValue("ISSN_online");
    else if (custom_object->getOptionalStringNode("ISSN_print"))
        *issn_normalized = custom_object->getOptionalStringValue("ISSN_print");
    else
        LOG_WARNING("No ISSN found for article.");

    // physical form
    const std::string physical_form(custom_object->getOptionalStringValue("physicalForm"));
    if (not physical_form.empty()) {
        if (physical_form == "A")
            new_record->insertField("007", "tu");
        else if (physical_form == "O")
            new_record->insertField("007", "cr uuu---uuuuu");
        else
            LOG_ERROR("unhandled value of physical form: \"" + physical_form + "\"!");
    }

    // volume
    const std::string volume(custom_object->getOptionalStringValue("volume"));
    if (not volume.empty()) {
        const auto field_it(new_record->findTag("936"));
        if (field_it == new_record->end())
            new_record->insertField("936", { { 'v', volume } });
        else
            field_it->getSubfields().addSubfield('v', volume);
    }

    // license code
    const std::string license(custom_object->getOptionalStringValue("licenseCode"));
    if (license == "l") {
        const auto field_it(new_record->findTag("936"));
        if (field_it != new_record->end())
            field_it->getSubfields().addSubfield('z', "Kostenfrei");
    }

    // SSG numbers:
    const std::string ssg_numbers(custom_object->getOptionalStringValue("ssgNumbers"));
    if (not ssg_numbers.empty())
        new_record->addSubfield("084", 'a', ssg_numbers);
}


std::pair<unsigned, unsigned> MarcFormatHandler::processRecord(const std::shared_ptr<const JSON::ObjectNode> &object_node) {
    bool is_journal_article;
    std::string publication_title, url, website_title;
    MARC::Record new_record(processJSON(object_node, &url, &is_journal_article, &publication_title, &website_title));

    std::string issn_normalized;
    unsigned previously_downloaded_count(0);

    std::shared_ptr<const JSON::JSONNode> custom_node(object_node->getNode("ubtue"));
    if (custom_node != nullptr)
        populateCustomNode(custom_node, &issn_normalized, &new_record);

    // title:
    if (not website_title.empty() and not new_record.hasTag("245"))
        new_record.insertField("245", { { 'a', website_title } });

    // keywords:
    const std::shared_ptr<const JSON::JSONNode>tags_node(object_node->getNode("tags"));
    if (tags_node != nullptr)
        ExtractKeywords(tags_node, issn_normalized, augment_params_->global_params_->maps_->ISSN_to_keyword_field_map_, &new_record);

    // Populate 773:
    if (is_journal_article) {
        const auto superior_ppn_and_title(augment_params_->global_params_->maps_->ISSN_to_superior_ppn_and_title_map_.find(issn_normalized));
        if (superior_ppn_and_title != augment_params_->global_params_->maps_->ISSN_to_superior_ppn_and_title_map_.end()) {
            std::vector<MARC::Subfield> subfields;
            if (publication_title.empty())
                publication_title = superior_ppn_and_title->second.getTitle();
            if (not publication_title.empty())
                subfields.emplace_back('a', publication_title);
            if (not issn_normalized.empty())
                subfields.emplace_back('x', issn_normalized);
            const std::string journal_ppn(superior_ppn_and_title->second.getPPN());
            if (not journal_ppn.empty())
                subfields.emplace_back('w', "(DE-576)" + journal_ppn);
            if (not subfields.empty())
                new_record.insertField("773", subfields);
        }
    }

    // 003 field => insert ISIL:
    new_record.insertField("003", augment_params_->isil_);

    // language code fallback:
    if (not new_record.hasTag("041"))
        new_record.insertField("041", { { 'a', DEFAULT_SUBFIELD_CODE } });

    std::string error_message;
    if (not new_record.edit(augment_params_->marc_edit_instructions_, &error_message))
        LOG_ERROR("editing the new MARC record failed: " + error_message);

    // previously downloaded?
    const std::string checksum(MARC::CalcChecksum(new_record));
    if (unlikely(url.empty()))
        LOG_ERROR("\"url\" has not been set!");
    time_t creation_time;

    if (not download_tracker_.hasAlreadyBeenDownloaded(url, &creation_time, &error_message, checksum) or not error_message.empty()) {
        marc_writer_->write(new_record);
        download_tracker_.addOrReplace(url, checksum, /* error_message = */"");
    } else
        ++previously_downloaded_count;

    return std::make_pair(/* record count */1, previously_downloaded_count);
}


void LoadISSNToPPNMap(std::unordered_map<std::string, PPNandTitle> * const ISSN_to_superior_ppn_map) {
    std::unique_ptr<File> input(FileUtil::OpenInputFileOrDie(ISSN_TO_PPN_MAP_PATH));
    unsigned line_no(0);
    while (not input->eof()) {
        ++line_no;

        std::string line;
        if (input->getline(&line) < 18 /* ISSN + comma + PPN + comma */)
            continue;

        const size_t FIRST_COMMA_POS(line.find_first_of(','));
        if (unlikely(FIRST_COMMA_POS == std::string::npos or FIRST_COMMA_POS == 0))
            LOG_ERROR("malformed line #" + std::to_string(line_no) + " in \"" + ISSN_TO_PPN_MAP_PATH + "\"! (1)");
        const std::string ISSN(line.substr(0, FIRST_COMMA_POS));

        const size_t SECOND_COMMA_POS(line.find_first_of(',', FIRST_COMMA_POS));
        if (unlikely(SECOND_COMMA_POS == std::string::npos or SECOND_COMMA_POS == FIRST_COMMA_POS + 1))
            LOG_ERROR("malformed line #" + std::to_string(line_no) + " in \"" + ISSN_TO_PPN_MAP_PATH + "\"! (2)");
        const std::string PPN(line.substr(FIRST_COMMA_POS + 1, SECOND_COMMA_POS - FIRST_COMMA_POS - 1));

        const std::string title(StringUtil::RightTrim(" \t", line.substr(SECOND_COMMA_POS + 1)));
        ISSN_to_superior_ppn_map->emplace(ISSN, PPNandTitle(PPN, title));
    }
}


AugmentMaps::AugmentMaps(const std::string &map_directory_path) {
    MiscUtil::LoadMapFile(map_directory_path + "language_to_language_code.map", &language_to_language_code_map_);
    MiscUtil::LoadMapFile(map_directory_path + "ISSN_to_language_code.map", &ISSN_to_language_code_map_);
    MiscUtil::LoadMapFile(map_directory_path + "ISSN_to_licence.map", &ISSN_to_licence_map_);
    MiscUtil::LoadMapFile(map_directory_path + "ISSN_to_keyword_field.map", &ISSN_to_keyword_field_map_);
    MiscUtil::LoadMapFile(map_directory_path + "ISSN_to_physical_form.map", &ISSN_to_physical_form_map_);
    MiscUtil::LoadMapFile(map_directory_path + "ISSN_to_volume.map", &ISSN_to_volume_map_);
    MiscUtil::LoadMapFile(map_directory_path + "ISSN_to_SSG.map", &ISSN_to_SSG_map_);
    LoadISSNToPPNMap(&ISSN_to_superior_ppn_and_title_map_);
}


// If "key" is in "map", then return the mapped value, o/w return "key".
inline std::string OptionalMap(const std::string &key, const std::unordered_map<std::string, std::string> &map) {
    const auto &key_and_value(map.find(key));
    return (key_and_value == map.cend()) ? key : key_and_value->second;
}


// "author" must be in the lastname,firstname format. Returns the empty string if no PPN was found.
std::string DownloadAuthorPPN(const std::string &author) {
    static RegexMatcher * const matcher(RegexMatcher::RegexMatcherFactory(
         "<SMALL>PPN</SMALL>.*<div><SMALL>([0-9X]+)"));
    const std::string lookup_url("http://swb.bsz-bw.de/DB=2.104/SET=70/TTL=1/CMD?SGE=&ACT=SRCHM&MATCFILTER=Y"
                                 "&MATCSET=Y&NOSCAN=Y&PARSE_MNEMONICS=N&PARSE_OPWORDS=N&PARSE_OLDSETS=N&IMPLAND=Y"
                                 "&NOABS=Y&ACT0=SRCHA&SHRTST=50&IKT0=1&TRM0=" + UrlUtil::UrlEncode(author)
                                 +"&ACT1=*&IKT1=2057&TRM1=*&ACT2=*&IKT2=8977&TRM2=theolog*&ACT3=-&IKT3=8978-&TRM3=1"
                                 "[1%2C2%2C3%2C4%2C5%2C6%2C7%2C8][0%2C1%2C2%2C3%2C4%2C5%2C6%2C7%2C8%2C9]"
                                 "[0%2C1%2C2%2C3%2C4%2C5%2C6%2C7%2C8%2C9]?");
    Downloader downloader(lookup_url);
    if (downloader.anErrorOccurred())
        LOG_ERROR(downloader.getLastErrorMessage());
    else if (matcher->matched(downloader.getMessageBody()))
        return (*matcher)[1];
    return "";
}


void AugmentJsonCreators(const std::shared_ptr<JSON::ArrayNode> creators_array, std::vector<std::string> * const comments) {
    for (size_t i(0); i < creators_array->size(); ++i) {
        const std::shared_ptr<JSON::ObjectNode> creator_object(creators_array->getObjectNode(i));

        const std::shared_ptr<const JSON::JSONNode> last_name_node(creator_object->getNode("lastName"));
        if (last_name_node != nullptr) {
            std::string name(creator_object->getStringValue("lastName"));

            const std::shared_ptr<const JSON::JSONNode> first_name_node(creator_object->getNode("firstName"));
            if (first_name_node != nullptr)
                name += ", " + creator_object->getStringValue("firstName");

            const std::string PPN(DownloadAuthorPPN(name));
            if (not PPN.empty()) {
                comments->emplace_back("Added author PPN " + PPN + " for author " + name);
                creator_object->insert("ppn", std::make_shared<JSON::StringNode>(PPN));
            }
        }
    }
}


/* Improve JSON result delivered by Zotero Translation Server
 * Note on ISSN's: Some pages might contain multiple ISSN's (for each publication medium and/or a linking ISSN).
 *                In such cases, the Zotero translator must return tags to distinguish between them.
 */
void AugmentJson(const std::shared_ptr<JSON::ObjectNode> &object_node, const SiteAugmentParams &augment_params) {
    LOG_INFO("Augmenting JSON...");
    std::map<std::string, std::string> custom_fields;
    std::vector<std::string> comments;
    std::string issn_raw, issn_normalized;
    std::shared_ptr<JSON::StringNode> language_node(nullptr);
    for (auto &key_and_node : *object_node) {
        if (key_and_node.first == "language") {
            language_node = JSON::JSONNode::CastToStringNodeOrDie("language", key_and_node.second);
            const std::string language_json(language_node->getValue());
            const std::string language_mapped(OptionalMap(language_json,
                                                          augment_params.global_params_->maps_->language_to_language_code_map_));
            if (language_json != language_mapped) {
                language_node->setValue(language_mapped);
                comments.emplace_back("changed \"language\" from \"" + language_json + "\" to \"" + language_mapped + "\"");
            }
        } else if (key_and_node.first == "creators") {
            std::shared_ptr<JSON::ArrayNode> creators_array(JSON::JSONNode::CastToArrayNodeOrDie("creators", key_and_node.second));
            AugmentJsonCreators(creators_array, &comments);
        } else if (key_and_node.first == "ISSN") {
            if (not augment_params.parent_ISSN_online_.empty() or
                not augment_params.parent_ISSN_print_.empty()) {
                continue;   // we'll just use the override
            }
            issn_raw = JSON::JSONNode::CastToStringNodeOrDie(key_and_node.first, key_and_node.second)->getValue();
            if (unlikely(not MiscUtil::NormaliseISSN(issn_raw, &issn_normalized))) {
                // the raw ISSN string probably contains multiple ISSN's that can't be distinguished
                throw std::runtime_error("\"" + issn_raw + "\" is invalid (multiple ISSN's?)!");
            } else
                custom_fields.emplace(std::pair<std::string, std::string>("ISSN_untagged", issn_normalized));
        } else if (key_and_node.first == "date") {
            const std::string date_raw(JSON::JSONNode::CastToStringNodeOrDie(key_and_node.first, key_and_node.second)->getValue());
            custom_fields.emplace(std::pair<std::string, std::string>("date_raw", date_raw));
            struct tm tm(TimeUtil::StringToStructTm(date_raw, augment_params.strptime_format_));
            std::string date_normalized(std::to_string(tm.tm_year + 1900) + "-" + StringUtil::ToString(tm.tm_mon + 1, 10, 2, '0') + "-"
                                        + StringUtil::ToString(tm.tm_mday, 10, 2, '0'));
            custom_fields.emplace(std::pair<std::string, std::string>("date_normalized", date_normalized));
            comments.emplace_back("normalized date to: " + date_normalized);
        }
    }

    // use ISSN specified in the config file if any
    if (not augment_params.parent_ISSN_online_.empty()) {
        issn_normalized = augment_params.parent_ISSN_online_;
        custom_fields.emplace(std::pair<std::string, std::string>("ISSN_online", issn_normalized));
        LOG_DEBUG("Using default online ISSN \"" + issn_normalized + "\"");
    } else if (not augment_params.parent_ISSN_print_.empty()) {
        issn_normalized = augment_params.parent_ISSN_print_;
        custom_fields.emplace(std::pair<std::string, std::string>("ISSN_print", issn_normalized));
        LOG_DEBUG("Using default print ISSN \"" + issn_normalized + "\"");
    }

    // ISSN specific overrides
    if (not issn_normalized.empty()) {
        const auto ISSN_parent_ppn_and_title(
            augment_params.global_params_->maps_->ISSN_to_superior_ppn_and_title_map_.find(issn_normalized));
        if (ISSN_parent_ppn_and_title != augment_params.global_params_->maps_->ISSN_to_superior_ppn_and_title_map_.cend())
            custom_fields.emplace(std::pair<std::string, std::string>("PPN", ISSN_parent_ppn_and_title->second.getPPN()));

        // physical form
        const auto ISSN_and_physical_form(augment_params.global_params_->maps_->ISSN_to_physical_form_map_.find(issn_normalized));
        if (ISSN_and_physical_form != augment_params.global_params_->maps_->ISSN_to_physical_form_map_.cend()) {
            if (ISSN_and_physical_form->second == "A")
                custom_fields.emplace(std::pair<std::string, std::string>("physicalForm", "A"));
            else if (ISSN_and_physical_form->second == "O")
                custom_fields.emplace(std::pair<std::string, std::string>("physicalForm", "O"));
            else
                LOG_ERROR("unhandled entry in physical form map: \"" + ISSN_and_physical_form->second + "\"!");
        }

        // language
        const auto ISSN_and_language(augment_params.global_params_->maps_->ISSN_to_language_code_map_.find(issn_normalized));
        if (ISSN_and_language != augment_params.global_params_->maps_->ISSN_to_language_code_map_.cend()) {
            if (language_node != nullptr) {
                const std::string language_old(language_node->getValue());
                language_node->setValue(ISSN_and_language->second);
                comments.emplace_back("changed \"language\" from \"" + language_old + "\" to \"" + ISSN_and_language->second
                                      + "\" due to ISSN map");
            } else {
                language_node = std::make_shared<JSON::StringNode>(ISSN_and_language->second);
                object_node->insert("language", language_node);
                comments.emplace_back("added \"language\" \"" + ISSN_and_language->second + "\" due to ISSN map");
            }
        }

        // volume
        const std::string volume(object_node->getOptionalStringValue("volume"));
        if (volume.empty()) {
            const auto ISSN_and_volume(augment_params.global_params_->maps_->ISSN_to_volume_map_.find(issn_normalized));
            if (ISSN_and_volume != augment_params.global_params_->maps_->ISSN_to_volume_map_.cend()) {
                if (volume.empty()) {
                    const std::shared_ptr<JSON::JSONNode> volume_node(object_node->getNode("volume"));
                    JSON::JSONNode::CastToStringNodeOrDie("volume", volume_node)->setValue(ISSN_and_volume->second);
                } else {
                    std::shared_ptr<JSON::StringNode> volume_node(new JSON::StringNode(ISSN_and_volume->second));
                    object_node->insert("volume", volume_node);
                }
            }
        }

        // license code
        const auto ISSN_and_license_code(augment_params.global_params_->maps_->ISSN_to_licence_map_.find(issn_normalized));
        if (ISSN_and_license_code != augment_params.global_params_->maps_->ISSN_to_licence_map_.end()) {
            if (ISSN_and_license_code->second != "l")
                LOG_ERROR("ISSN_to_licence.map contains an ISSN that has not been mapped to an \"l\" but \""
                          + ISSN_and_license_code->second
                          + "\" instead and we don't know what to do with it!");
            else
                custom_fields.emplace(std::pair<std::string, std::string>("licenseCode", ISSN_and_license_code->second));
        }

        // SSG numbers:
        const auto ISSN_and_SSGN_numbers(augment_params.global_params_->maps_->ISSN_to_SSG_map_.find(issn_normalized));
        if (ISSN_and_SSGN_numbers != augment_params.global_params_->maps_->ISSN_to_SSG_map_.end())
            custom_fields.emplace(std::pair<std::string, std::string>("ssgNumbers", ISSN_and_SSGN_numbers->second));
    } else
        LOG_WARNING("No suitable ISSN was found!");

    // Insert custom node with fields and comments
    if (comments.size() > 0 or custom_fields.size() > 0) {
        std::shared_ptr<JSON::ObjectNode> custom_object(new JSON::ObjectNode);
        if (comments.size() > 0) {
            std::shared_ptr<JSON::ArrayNode> comments_node(new JSON::ArrayNode);
            for (const auto &comment : comments) {
                std::shared_ptr<JSON::StringNode> comment_node(new JSON::StringNode(comment));
                comments_node->push_back(comment_node);
            }
            custom_object->insert("comments", comments_node);
        }

        for (const auto &custom_field : custom_fields) {
            std::shared_ptr<JSON::StringNode> custom_field_node(new JSON::StringNode(custom_field.second));
            custom_object->insert(custom_field.first, custom_field_node);
        }

        object_node->insert("ubtue", custom_object);
    }
}


const std::shared_ptr<RegexMatcher> LoadSupportedURLsRegex(const std::string &map_directory_path) {
    std::unique_ptr<File> input(FileUtil::OpenInputFileOrDie(map_directory_path + "targets.regex"));

    std::string combined_regex;
    while (not input->eof()) {
        std::string line(input->getline());
        StringUtil::Trim(&line);
        if (likely(not line.empty())) {
            if (likely(not combined_regex.empty()))
                combined_regex += '|';
            combined_regex += "(?:" + line + ")";
        }
    }

    std::string err_msg;
    std::shared_ptr<RegexMatcher> supported_urls_regex(RegexMatcher::RegexMatcherFactory(combined_regex, &err_msg));
    if (supported_urls_regex == nullptr)
        LOG_ERROR("compilation of the combined regex failed: " + err_msg);

    return supported_urls_regex;
}


std::pair<unsigned, unsigned> Harvest(const std::string &harvest_url, const std::shared_ptr<HarvestParams> harvest_params,
                                      const SiteAugmentParams &augment_params, const std::string &harvested_html, bool log)
{
    if (harvest_url.empty())
        LOG_ERROR("empty URL passed to Zotero::Harvest");

    std::pair<unsigned, unsigned> record_count_and_previously_downloaded_count;
    static std::unordered_set<std::string> already_harvested_urls;
    if (already_harvested_urls.find(harvest_url) != already_harvested_urls.end()) {
        LOG_INFO("Skipping URL (already harvested): " + harvest_url);
        return record_count_and_previously_downloaded_count;
    }
    already_harvested_urls.emplace(harvest_url);

    LOG_INFO("Harvesting URL: " + harvest_url);

    std::string response_body, error_message;
    unsigned response_code;
    harvest_params->min_url_processing_time_.sleepUntilExpired();
    Downloader::Params downloader_params;
    downloader_params.user_agent_ = harvest_params->user_agent_;
    const bool download_succeeded(TranslationServer::Web(harvest_params->zts_server_url_, /* time_limit = */ DEFAULT_TIMEOUT,
                                                         downloader_params, Url(harvest_url), &response_body, &response_code,
                                                         &error_message, harvested_html));

    harvest_params->min_url_processing_time_.restart();
    if (not download_succeeded) {
        LOG_WARNING("Zotero conversion failed: " + error_message);
        return std::make_pair(0, 0);
    }

    std::shared_ptr<JSON::JSONNode> tree_root(nullptr);
    JSON::Parser json_parser(response_body);
    if (not (json_parser.parse(&tree_root)))
        LOG_ERROR("failed to parse returned JSON: " + json_parser.getErrorMessage() + "\n" + response_body);

    // 300 => multiple matches found, try to harvest children
    if (response_code == 300) {
        LOG_INFO("multiple articles found => trying to harvest children");
        if (tree_root->getType() == JSON::ArrayNode::OBJECT_NODE) {
            const std::shared_ptr<const JSON::ObjectNode>object_node(JSON::JSONNode::CastToObjectNodeOrDie("tree_root",
                                                                                                           tree_root));

            for (const auto &key_and_node : *object_node) {
                std::string key_and_node_url(key_and_node.first);
                if (MiscUtil::IsDOI(key_and_node_url))
                    key_and_node_url = "https://doi.org/" + key_and_node_url;

                std::pair<unsigned, unsigned> record_count_and_previously_downloaded_count2 =
                    Harvest(key_and_node_url, harvest_params, augment_params, /* harvested_html = */"", /* log = */false);

                record_count_and_previously_downloaded_count.first += record_count_and_previously_downloaded_count2.first;
                record_count_and_previously_downloaded_count.second += record_count_and_previously_downloaded_count2.second;
            }
        }
    } else {
        const std::shared_ptr<const JSON::ArrayNode>json_array(JSON::JSONNode::CastToArrayNodeOrDie("tree_root", tree_root));
        for (const auto entry : *json_array) {
            const std::shared_ptr<JSON::ObjectNode> json_object(JSON::JSONNode::CastToObjectNodeOrDie("entry", entry));
            try {
                AugmentJson(json_object, augment_params);
                record_count_and_previously_downloaded_count = harvest_params->format_handler_->processRecord(json_object);
            } catch (const std::exception &x) {
                LOG_WARNING("Couldn't process record! Error: " + std::string(x.what()));
                return record_count_and_previously_downloaded_count;
            }
        }
    }
    ++harvest_params->harvested_url_count_;

    if (log) {
        LOG_INFO("Harvested " + StringUtil::ToString(record_count_and_previously_downloaded_count.first) + " record(s) from "
                 + harvest_url + '\n' + "of which "
                 + StringUtil::ToString(record_count_and_previously_downloaded_count.first
                                        - record_count_and_previously_downloaded_count.second)
                 + " records were new records.");
    }
    return record_count_and_previously_downloaded_count;
}


const std::string DownloadTracker::DEFAULT_ZOTERO_DOWNLOADS_DB_PATH("/usr/local/var/lib/tuelib/zotero_downloads.db");


DownloadTracker::DownloadTracker(const std::string &previous_downloads_db_path) {
    if (not db_.open(previous_downloads_db_path.c_str(),
                     kyotocabinet::HashDB::OREADER | kyotocabinet::HashDB::OWRITER | kyotocabinet::HashDB::OCREATE
                     | kyotocabinet::HashDB::OAUTOTRAN | kyotocabinet::HashDB::OAUTOSYNC))
        LOG_ERROR("Failed to open or create the KyotoCabinet database \"" + previous_downloads_db_path + "\" ("
                  + std::string(db_.error().message()) + ")!");
}


inline static void SplitTimestampErrorMessageAndHash(const std::string &raw_value, time_t * const creation_time,
                                                     std::string * const error_message, std::string * const hash)
{
    if (unlikely(raw_value.size() <= sizeof(time_t)))
        LOG_ERROR("raw value is too small!");
    *creation_time = *reinterpret_cast<const time_t * const>(raw_value.data());
    *error_message = raw_value.substr(sizeof(time_t)).c_str();
    *hash = raw_value.substr(sizeof(time_t) + error_message->length() + 1 /* for the terminating NUL */);
}


bool DownloadTracker::hasAlreadyBeenDownloaded(const std::string &url, time_t * const creation_time,
                                                       std::string * const error_message, const std::string &hash) const
{
    std::string value;
    if (not db_.get(url, &value))
        return false;

    if (hash.empty())
        return true;

    std::string stored_hash;
    SplitTimestampErrorMessageAndHash(value, creation_time, error_message, &stored_hash);
    return hash == stored_hash;
}


void DownloadTracker::addOrReplace(const std::string &url, const std::string &hash, const std::string &error_message) {
    if (unlikely((hash.empty() and error_message.empty()) or (not hash.empty() and not error_message.empty())))
        LOG_ERROR("exactly one of \"hash\" and \"error_message\" must be non-empty!");

    const time_t now(std::time(nullptr));
    const std::string timestamp(reinterpret_cast<const char * const>(&now), sizeof(now));
    if (unlikely(not db_.set(url, timestamp + std::string(1, '\0') + hash)))
        LOG_ERROR("failed to insert a value into \"" + getPath() + "\":" + std::string(db_.error().message()));
}


size_t DownloadTracker::listMatches(const std::string &url_regex, std::vector<Entry> * const entries) const {
    std::unique_ptr<RegexMatcher> matcher(RegexMatcher::RegexMatcherFactoryOrDie(url_regex));

    entries->clear();

    std::unique_ptr<kyotocabinet::DB::Cursor> cursor(db_.cursor());
    if (unlikely(cursor == nullptr))
        LOG_ERROR("failed to create a cursor for \"" + getPath() + "\":" + std::string(db_.error().message()));
    if (not cursor->jump())
        LOG_ERROR("failed to position a cursor at the first record for \"" + getPath() + "\":" + std::string(db_.error().message()));

    std::string url, value;
    while (cursor->get(&url, &value, true /* = move the cursor to the next record */)) {
        if (matcher->matched(url)) {
            time_t creation_time;
            std::string error_message, hash;
            SplitTimestampErrorMessageAndHash(value, &creation_time, &error_message, &hash);
            entries->emplace_back(url, creation_time, error_message, hash);
        }
    }

    return entries->size();
}


// Helper function for DownloadTracker::deleteMatches and DownloadTracker::deleteOldEntries.
template<typename Predicate> static size_t DeleteEntries(kyotocabinet::HashDB * const db, const std::string &db_path,
                                                         const Predicate &deletion_predicate)
{
    std::unique_ptr<kyotocabinet::DB::Cursor> cursor(db->cursor());
    if (unlikely(cursor == nullptr))
        LOG_ERROR("failed to create a cursor for \"" + db_path + "\":" + std::string(db->error().message()));
    if (not cursor->jump())
        LOG_ERROR("failed to position a cursor at the first record for \"" + db_path + "\":" + std::string(db->error().message()));

    size_t deleted_count(0);
    std::string url, value;
    while (cursor->get(&url, &value, true /* = move the cursor to the next record */)) {
        time_t creation_time;
        std::string hash, error_message;
        SplitTimestampErrorMessageAndHash(value, &creation_time, &error_message, &hash);
        if (deletion_predicate(url, creation_time)) {
            if (unlikely(not db->remove(url)))
                LOG_ERROR("can't remove entry with key \"" + url + "\" from \"" + db_path + "\"! (This should *never* happen!");
            ++deleted_count;
        }
    }

    return deleted_count;
}


size_t DownloadTracker::deleteMatches(const std::string &url_regex) {
    std::shared_ptr<RegexMatcher> matcher(RegexMatcher::RegexMatcherFactoryOrDie(url_regex));

    return DeleteEntries(&db_, getPath(),
                         [matcher](const std::string &url, const time_t /*creation_timestamp*/){ return matcher->matched(url); });
}


size_t DownloadTracker::deleteSingleEntry(const std::string &url) {
    return db_.remove(url) ? 1 : 0;
}


size_t DownloadTracker::deleteOldEntries(const time_t cutoff_timestamp) {
    return DeleteEntries(&db_, getPath(),
                         [cutoff_timestamp](const std::string &/*url*/, const time_t creation_timestamp)
                             { return creation_timestamp <= cutoff_timestamp; });
}


size_t DownloadTracker::size() const {
    const int64_t no_of_db_entries(db_.count());
    if (unlikely(no_of_db_entries == -1))
        LOG_ERROR("unable to determine the number of entries in the database \"" + getPath() + "\"!");

    return static_cast<size_t>(no_of_db_entries);
}


UnsignedPair HarvestSite(const SimpleCrawler::SiteDesc &site_desc, const SimpleCrawler::Params &crawler_params,
                         const std::shared_ptr<RegexMatcher> &supported_urls_regex,
                         const std::shared_ptr<HarvestParams> &harvest_params, const SiteAugmentParams &augment_params,
                         File * const progress_file)
{
    UnsignedPair total_record_count_and_previously_downloaded_record_count;
    LOG_INFO("Starting crawl at base URL: " +  site_desc.start_url_);
    SimpleCrawler crawler(site_desc, crawler_params);
    SimpleCrawler::PageDetails page_details;
    unsigned processed_url_count(0);
    while (crawler.getNextPage(&page_details)) {
        if (not supported_urls_regex->matched(page_details.url_))
            LOG_INFO("Skipping unsupported URL: " + page_details.url_);
        else if (page_details.error_message_.empty()) {
            const auto record_count_and_previously_downloaded_count(
                Harvest(page_details.url_, harvest_params, augment_params, page_details.body_));
            total_record_count_and_previously_downloaded_record_count.first  += record_count_and_previously_downloaded_count.first;
            total_record_count_and_previously_downloaded_record_count.second += record_count_and_previously_downloaded_count.second;
            if (progress_file != nullptr) {
                progress_file->rewind();
                if (unlikely(not progress_file->write(
                    std::to_string(processed_url_count) + ";" + std::to_string(crawler.getRemainingCallDepth()) + ";" + page_details.url_)))
                    LOG_ERROR("failed to write progress to \"" + progress_file->getPath());
            }
        }
    }

    return total_record_count_and_previously_downloaded_record_count;
}


UnsignedPair HarvestURL(const std::string &url, const std::shared_ptr<HarvestParams> &harvest_params,
                        const SiteAugmentParams &augment_params)
{
    return Harvest(url, harvest_params, augment_params, "");
}


namespace {


// Returns true if we can determine that the last_build_date column value stored in the rss_feeds table for the feed identified
// by "feed_url" is no older than the "last_build_date" time_t passed into this function.  (This is somewhat complicated by the
// fact that both, the column value as well as the time_t value may contain indeterminate values.)
bool FeedContainsNoNewItems(const RSSHarvestMode mode, DbConnection * const db_connection, const std::string &feed_url,
                            const time_t last_build_date)
{
    db_connection->queryOrDie("SELECT last_build_date FROM rss_feeds WHERE feed_url='" + db_connection->escapeString(feed_url)
                              + "'");
    DbResultSet result_set(db_connection->getLastResultSet());

    std::string date_string;
    if (result_set.empty()) {
        if (last_build_date == TimeUtil::BAD_TIME_T)
            date_string = SqlUtil::DATETIME_RANGE_MIN;
        else
            date_string = SqlUtil::TimeTToDatetime(last_build_date);

        if (mode == RSSHarvestMode::VERBOSE)
            LOG_INFO("Creating new feed entry in rss_feeds table for \"" + feed_url + "\".");
        if (mode != RSSHarvestMode::TEST)
            db_connection->queryOrDie("INSERT INTO rss_feeds SET feed_url='" + db_connection->escapeString(feed_url)
                                      + "',last_build_date='" + date_string + "'");
        return false;
    }

    const DbRow first_row(result_set.getNextRow());
    date_string = first_row["last_build_date"];
    if (date_string != SqlUtil::DATETIME_RANGE_MIN and last_build_date != TimeUtil::BAD_TIME_T
        and SqlUtil::DatetimeToTimeT(date_string) >= last_build_date)
        return true;

    return false;
}


// Returns the feed ID for the URL "feed_url".
std::string GetFeedID(const RSSHarvestMode mode, DbConnection * const db_connection, const std::string &feed_url) {
    db_connection->queryOrDie("SELECT id FROM rss_feeds WHERE feed_url='" + db_connection->escapeString(feed_url)
                              + "'");
    DbResultSet result_set(db_connection->getLastResultSet());
    if (unlikely(result_set.empty())) {
        if (mode == RSSHarvestMode::TEST)
            return "-1"; // Must be an INT.
        LOG_ERROR("unexpected missing feed for URL \"" + feed_url + "\".");
    }
    const DbRow first_row(result_set.getNextRow());
    return first_row["id"];
}


// Returns true if the item with item ID "item_id" and feed ID "feed_id" were found in the rss_items table, else
// returns false.
bool ItemAlreadyProcessed(DbConnection * const db_connection, const std::string &feed_id, const std::string &item_id) {
    db_connection->queryOrDie("SELECT creation_datetime FROM rss_items WHERE feed_id='"
                              + feed_id + "' AND item_id='" + db_connection->escapeString(item_id) + "'");
    DbResultSet result_set(db_connection->getLastResultSet());
    if (result_set.empty())
        return false;

    if (logger->getMinimumLogLevel() >= Logger::LL_DEBUG) {
        const DbRow first_row(result_set.getNextRow());
        LOG_DEBUG("Previously retrieved item w/ ID \"" + item_id + "\" at " + first_row["creation_datetime"] + ".");
    }

    return true;
}


void UpdateLastBuildDate(DbConnection * const db_connection, const std::string &feed_url, const time_t last_build_date) {
    std::string last_build_date_string;
    if (last_build_date == TimeUtil::BAD_TIME_T)
        last_build_date_string = SqlUtil::DATETIME_RANGE_MIN;
    else
        last_build_date_string = SqlUtil::TimeTToDatetime(last_build_date);
    db_connection->queryOrDie("UPDATE rss_feeds SET last_build_date='" + last_build_date_string + "' WHERE feed_url='"
                              + db_connection->escapeString(feed_url) + "'");
}


} // unnamed namespace


UnsignedPair HarvestSyndicationURL(const RSSHarvestMode mode, const std::string &feed_url,
                                   const std::shared_ptr<HarvestParams> &harvest_params,
                                   const SiteAugmentParams &augment_params, DbConnection * const db_connection)
{
    UnsignedPair total_record_count_and_previously_downloaded_record_count;

    if (mode != RSSHarvestMode::NORMAL)
        LOG_INFO("Processing URL: " + feed_url);

    Downloader::Params downloader_params;
    downloader_params.user_agent_ = harvest_params->user_agent_;
    Downloader downloader(feed_url, downloader_params);
    if (downloader.anErrorOccurred()) {
        LOG_WARNING("Download problem for \"" + feed_url + "\": " + downloader.getLastErrorMessage());
        return total_record_count_and_previously_downloaded_record_count;
    }

    SyndicationFormat::AugmentParams syndication_format_augment_params;
    syndication_format_augment_params.strptime_format_ = augment_params.strptime_format_;
    std::string err_msg;
    std::unique_ptr<SyndicationFormat> syndication_format(
        SyndicationFormat::Factory(downloader.getMessageBody(), syndication_format_augment_params, &err_msg));
    if (syndication_format == nullptr) {
        LOG_WARNING("Problem parsing XML document for \"" + feed_url + "\": " + err_msg);
        return total_record_count_and_previously_downloaded_record_count;
    }

    const time_t last_build_date(syndication_format->getLastBuildDate());
    if (mode != RSSHarvestMode::NORMAL) {
        std::cout << feed_url << " (" << syndication_format->getFormatName() << "):\n";
        std::cout << "\tTitle: " << syndication_format->getTitle() << '\n';
        if (last_build_date != TimeUtil::BAD_TIME_T)
            std::cout << "\tLast build date: " << TimeUtil::TimeTToUtcString(last_build_date) << '\n';
        std::cout << "\tLink: " << syndication_format->getLink() << '\n';
        std::cout << "\tDescription: " << syndication_format->getDescription() << '\n';
   }

    if (mode != RSSHarvestMode::TEST and FeedContainsNoNewItems(mode, db_connection, feed_url, last_build_date))
        return total_record_count_and_previously_downloaded_record_count;

    const std::string feed_id(mode == RSSHarvestMode::TEST ? "" : GetFeedID(mode, db_connection, feed_url));
    for (const auto &item : *syndication_format) {
        if (mode != RSSHarvestMode::TEST and ItemAlreadyProcessed(db_connection, feed_id, item.getId()))
            continue;

        const std::string title(item.getTitle());
        if (not title.empty() and mode != RSSHarvestMode::NORMAL)
            LOG_INFO("\t\tTitle: " + title);

        const auto record_count_and_previously_downloaded_count(
            Harvest(item.getLink(), harvest_params, augment_params, "", /* verbose = */ mode != RSSHarvestMode::NORMAL));
        total_record_count_and_previously_downloaded_record_count += record_count_and_previously_downloaded_count;

        if (mode != RSSHarvestMode::TEST)
            db_connection->queryOrDie("INSERT INTO rss_items SET feed_id='" + feed_id + "',item_id='"
                                      + db_connection->escapeString(item.getId()) + "'");

    }
    if (mode != RSSHarvestMode::TEST)
        UpdateLastBuildDate(db_connection, feed_url, last_build_date);

    return total_record_count_and_previously_downloaded_record_count;
}


} // namespace Zotero<|MERGE_RESOLUTION|>--- conflicted
+++ resolved
@@ -375,13 +375,7 @@
 
     static RegexMatcher * const ignore_fields(RegexMatcher::RegexMatcherFactory(
         "^issue|pages|publicationTitle|volume|version|date|tags|libraryCatalog|itemVersion|accessDate|key|websiteType|ISSN|ubtue$"));
-<<<<<<< HEAD
-    unsigned record_count(0), previously_downloaded_count(0);
-    MARC::Record new_record(MARC::Record::TypeOfRecord::LANGUAGE_MATERIAL, MARC::Record::BibliographicLevel::SERIAL_COMPONENT_PART,
-=======
-
     MARC::Record new_record(MARC::Record::TypeOfRecord::LANGUAGE_MATERIAL, MARC::Record::BibliographicLevel::MONOGRAPH_OR_ITEM,
->>>>>>> 739961f6
                             GetNextControlNumber());
     for (const auto &key_and_node : *object_node) {
         if (ignore_fields->matched(key_and_node.first))
