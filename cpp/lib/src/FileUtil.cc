/** \file   FileUtil.cc
 *  \brief  Implementation of file related utility classes and functions.
 *  \author Dr. Johannes Ruscheinski (johannes.ruscheinski@uni-tuebingen.de)
 *
 *  \copyright 2015-2019 Universitätsbibliothek Tübingen.  All rights reserved.
 *
 *  This program is free software: you can redistribute it and/or modify
 *  it under the terms of the GNU Affero General Public License as
 *  published by the Free Software Foundation, either version 3 of the
 *  License, or (at your option) any later version.
 *
 *  This program is distributed in the hope that it will be useful,
 *  but WITHOUT ANY WARRANTY; without even the implied warranty of
 *  MERCHANTABILITY or FITNESS FOR A PARTICULAR PURPOSE.  See the
 *  GNU Affero General Public License for more details.
 *
 *  You should have received a copy of the GNU Affero General Public License
 *  along with this program.  If not, see <http://www.gnu.org/licenses/>.
 */
#include "FileUtil.h"
#include <fstream>
#include <list>
#include <memory>
#include <stdexcept>
#include <cassert>
#include <climits>
#include <cstdio>
#include <cstdlib>
#include <cstring>
#include <dirent.h>
#include <linux/limits.h>
#ifdef HAS_SELINUX_HEADERS
#   include <selinux/selinux.h>
#endif
#include <sys/sendfile.h>
#include <sys/stat.h>
#include <sys/syscall.h>
#include <unistd.h>
#include "Compiler.h"
#include "FileDescriptor.h"
#include "MiscUtil.h"
#include "SocketUtil.h"
#include "StringUtil.h"
#include "TextUtil.h"
#include "RegexMatcher.h"
#include "util.h"


namespace FileUtil {


bool ReadLines::const_iterator::operator==(const const_iterator &rhs) {
    if (file_ == rhs.file_)
        return true;

    if (rhs.file_ == nullptr)
        return file_->eof();

    return rhs.file_->eof();
}


std::string ReadLines::const_iterator::operator*() {
    std::string line;
    file_->getline(&line);

    switch (trim_mode_) {
    case DO_NOT_TRIM:
        return line;
    case TRIM_RIGHT:
        return StringUtil::RightTrim(&line);
    case TRIM_LEFT_AND_RIGHT:
        return StringUtil::Trim(&line);
    }

    __builtin_unreachable();
}


void ReadLines::const_iterator::operator++() {
}


ReadLines::ReadLines(const std::string &path, const TrimMode trim_mode): trim_mode_(trim_mode) {
    file_ = OpenInputFileOrDie(path).release();
}


AutoTempFile::AutoTempFile(const std::string &path_prefix, const std::string &path_suffix, bool automatically_remove)
    : automatically_remove_(automatically_remove)
{
    std::string path_template(path_prefix + "XXXXXX" + path_suffix);
    const int fd(::mkstemps(const_cast<char *>(path_template.c_str()), path_suffix.length()));
    if (fd == -1) {
        throw std::runtime_error("in AutoTempFile::AutoTempFile: mkstemps(3) for path prefix \"" + path_prefix
                                 + "\" failed! (" + std::string(::strerror(errno)) + ")");
    }

    ::close(fd);
    path_ = path_template;
}


SELinuxFileContext::SELinuxFileContext(const std::string &path) {
#ifndef HAS_SELINUX_HEADERS
    (void)path;
#else
    char *file_context;
    if (::getfilecon(path.c_str(), &file_context) == -1) {
        if (errno == ENODATA or errno == ENOTSUP)
            return;
        throw std::runtime_error("in SELinuxFileContext::SELinuxFileContext: failed to get file context for \""
                                 + path + "\"!");
    }
    if (file_context == nullptr)
        return;

    std::vector<std::string> context_as_vector;
    const unsigned no_of_components(StringUtil::Split(std::string(file_context), ':', &context_as_vector,
                                                      /* suppress_empty_components = */ false));
    if (unlikely(no_of_components != 4))
        throw std::runtime_error("in SELinuxFileContext::SELinuxFileContext: context \"" + std::string(file_context)
                                 + "\"has unexpected no. of components (" + std::to_string(no_of_components)
                                 + ")!");

    user_  = context_as_vector[0];
    role_  = context_as_vector[1];
    type_  = context_as_vector[2];
    range_ = context_as_vector[3];

    ::freecon(file_context);
#endif
}


Directory::Entry::Entry(const struct dirent &entry, const std::string &dirname)
    : dirname_(dirname), name_(entry.d_name), inode_(entry.d_ino), type_(entry.d_type)
{
}


Directory::Entry::Entry(const Directory::Entry &other)
    : dirname_(other.dirname_), name_(other.name_), inode_(other.inode_), type_(other.type_)
{
}


unsigned char Directory::Entry::getType() const {
    if (type_ != DT_UNKNOWN)
        return type_;

    // Not all filesystems return the type in the d_type field.  In those cases DT_UNKNOWN will be returned and we
    // therefore need to fall back to using the stat(2) system call.
    struct stat statbuf;
    errno = 0;
    if (::stat((dirname_ + "/" +  name_).c_str(), &statbuf) == -1)
        throw std::runtime_error("in FileUtil::Directory::Entry::getType: stat(2) on \""
                                 + dirname_ + "/" + name_ + " \"failed! ("
                                 + std::string(std::strerror(errno)) + ")");

    return IFTODT(statbuf.st_mode); // Convert from st_mode to d_type.
}


Directory::const_iterator::const_iterator(const std::string &path, const std::string &regex, const bool end)
    : path_(path), regex_matcher_(nullptr), entry_(path_)
{
    if (end)
        dir_handle_ = nullptr;
    else {
        std::string err_msg;
        if ((regex_matcher_ = RegexMatcher::RegexMatcherFactory(regex, &err_msg)) == nullptr)
            throw std::runtime_error("in Directory::const_iterator::const_iterator: bad PCRE \"" + regex + "\"! ("
                                     + err_msg + ")");
        if ((dir_handle_ = ::opendir(path.c_str())) == nullptr)
            throw std::runtime_error("in Directory::const_iterator::const_iterator: opendir(3) on \"" + path
                                     + "\" failed! (" + std::string(std::strerror(errno)) + ")");

        advance();
    }
}


Directory::const_iterator::~const_iterator() {
    delete regex_matcher_;
    if (dir_handle_ != nullptr)
        ::closedir(dir_handle_);
}


void Directory::const_iterator::advance() {
    if (dir_handle_ == nullptr)
        return;

    errno = 0;
    while (true) {
        struct dirent *entry_ptr;
        if (unlikely((entry_ptr = ::readdir(dir_handle_)) == nullptr and errno != 0))
            throw std::runtime_error("in Directory::const_iterator::advance: readdir(3) failed!");

        // Reached end-of-directory?
        if (entry_ptr == nullptr) { // Yes!
            ::closedir(dir_handle_);
            dir_handle_ = nullptr;
            return;
        }

        if (regex_matcher_->matched(entry_ptr->d_name)) {
            entry_.name_  = std::string(entry_ptr->d_name);
            entry_.inode_ = entry_ptr->d_ino;
            entry_.type_  = entry_ptr->d_type;
            return;
        }
    }
}


Directory::Entry Directory::const_iterator::operator*() {
    if (dir_handle_ == nullptr)
        throw std::runtime_error("in Directory::const_iterator::operator*: can't dereference an iterator pointing"
                                 " to the end!");
    return entry_;
}


void Directory::const_iterator::operator++() {
    advance();
}


bool Directory::const_iterator::operator==(const const_iterator &rhs) {
    if (rhs.dir_handle_ == nullptr and dir_handle_ == nullptr)
        return true;
    if ((rhs.dir_handle_ == nullptr and dir_handle_ != nullptr)
        or (rhs.dir_handle_ != nullptr and dir_handle_ == nullptr))
        return false;

    return rhs.entry_.name_ == entry_.name_;
}


off_t GetFileSize(const std::string &path) {
    struct stat stat_buf;
    if (::stat(path.c_str(), &stat_buf) == -1)
        LOG_ERROR("can't stat(2) \"" + path + "\"!");

    return stat_buf.st_size;
}


bool WriteString(const std::string &path, const std::string &data) {
    std::ofstream output(path, std::ios_base::out | std::ios_base::binary | std::ios_base::trunc);
    if (output.fail())
        return false;

    output.write(data.data(), data.size());
    return not output.bad();
}


void WriteStringOrDie(const std::string &path, const std::string &data) {
    if (not FileUtil::WriteString(path, data))
        LOG_ERROR("failed to write data to \"" + path + "\"!");
}


bool ReadString(const std::string &path, std::string * const data) {
    std::ifstream input(path, std::ios_base::in | std::ios_base::binary);
    if (input.fail())
        return false;

    const off_t file_size(GetFileSize(path));
    data->resize(file_size);
    input.read(const_cast<char *>(data->data()), file_size);
    return not input.bad();
}


void ReadStringOrDie(const std::string &path, std::string * const data) {
    if (not FileUtil::ReadString(path, data))
        LOG_ERROR("failed to read \"" + path + "\"!");
}


std::string ReadStringOrDie(const std::string &path) {
    std::string data;
    if (not FileUtil::ReadString(path, &data))
        LOG_ERROR("failed to read \"" + path + "\"!");
    return data;
}


bool ReadStringFromPseudoFile(const std::string &path, std::string * const data) {
    data->clear();

    std::ifstream input(path, std::ios_base::in | std::ios_base::binary);
    if (input.fail())
        return false;

    std::string line;
    while (std::getline(input, line))
        *data += line + "\n";

    return input.fail();
}


void ReadStringFromPseudoFileOrDie(const std::string &path, std::string * const data) {
    if (not FileUtil::ReadStringFromPseudoFile(path, data))
        LOG_ERROR("failed to read \"" + path + "\"!");
}


std::string ReadStringFromPseudoFileOrDie(const std::string &path) {
    std::string data;
    if (not FileUtil::ReadStringFromPseudoFile(path, &data))
        LOG_ERROR("failed to read \"" + path + "\"!");
    return data;
}


bool AppendString(const std::string &path, const std::string &data) {
    std::ofstream output(path, std::ios_base::out | std::ios_base::binary | std::ios_base::app);
    if (output.fail())
        return false;

    output.write(data.data(), data.size());
    return not output.bad();
}


// AccessErrnoToString -- Converts an errno set by access(2) to a string.
//                        The string values were copied and pasted from a Linux man page.
//
std::string AccessErrnoToString(int errno_to_convert, const std::string &pathname, const std::string &mode) {
    switch (errno_to_convert) {
    case 0: // Just in case...
        return "OK";
    case EACCES:
        return "The requested access would be denied to the file or search"
            " permission is denied to one of the directories in '" + pathname + "'";
    case EROFS:
        return "Write permission was requested for a file on a read-only filesystem.";
    case EFAULT:
        return "'" + pathname + "' points outside your accessible address space.";
    case EINVAL:
        return mode + " was incorrectly specified.";
    case ENAMETOOLONG:
        return "'" + pathname + "' is too long.";
    case ENOENT:
        return "A directory component in '" + pathname + "' would have been accessible but"
               " does not exist or was a dangling symbolic link.";
    case ENOTDIR:
        return "A component used as a directory in '" + pathname + "' is not, in fact, a directory.";
    case ENOMEM:
        return "Insufficient kernel memory was available.";
    case ELOOP:
        return "Too many symbolic links were encountered in resolving '" + pathname + "'.";
    case EIO:
        return "An I/O error occurred.";
    }

    throw std::runtime_error("Unknown errno code in FileUtil::AccessErrnoToString");
}


// Returns true if stat(2) succeeded and false otherwise.
static bool Stat(struct stat * const stat_buf, const std::string &path, std::string * const error_message) {
    errno = 0;

    if (::stat(path.c_str(), stat_buf) != 0) {
        if (error_message != nullptr)
            *error_message = "can't stat(2) \"" + path + "\": " + std::string(::strerror(errno));
        errno = 0;
        return false;
    }

    return true;
}


bool Exists(const std::string &path, std::string * const error_message) {
    struct stat stat_buf;
    return Stat(&stat_buf, path, error_message);
}


bool IsReadable(const std::string &path, std::string * const error_message) {
    struct stat stat_buf;
    if (not Stat(&stat_buf, path, error_message))
        return false;

    if ((S_IRUSR & stat_buf.st_mode) == S_IRUSR)
        return true;

    *error_message = "\"" + path + "\" exists but is not readable!";
    return false;
}


std::string GetCurrentWorkingDirectory() {
    char buf[PATH_MAX];
    const char * const current_working_dir(::getcwd(buf, sizeof buf));
    if (unlikely(current_working_dir == nullptr))
        throw std::runtime_error("in FileUtil::GetCurrentWorkingDirectory: getcwd(3) failed ("
                                 + std::string(::strerror(errno)) + ")!");
    return current_working_dir;
}


namespace {


void MakeCanonicalPathList(const char * const path, std::list<std::string> * const canonical_path_list) {
    canonical_path_list->clear();

    const char *cp = path;
    if (*cp == '/') {
        canonical_path_list->push_back("/");
        ++cp;
    }

    while (*cp != '\0') {
        std::string directory;
        while (*cp != '\0' and *cp != '/')
            directory += *cp++;
        if (*cp == '/')
            ++cp;

        if (directory.empty() or directory == ".")
            continue;

        if (directory == ".." and not canonical_path_list->empty()) {
            if (canonical_path_list->size() != 1 or canonical_path_list->front() != "/")
                canonical_path_list->pop_back();
        }
        else
            canonical_path_list->push_back(directory);
    }
}


} // unnamed namespace


std::string CanonisePath(const std::string &path)
{
    std::list<std::string> canonical_path_list;
    MakeCanonicalPathList(path.c_str(), &canonical_path_list);

    std::string canonised_path;
    for (std::list<std::string>::const_iterator path_component(canonical_path_list.begin());
         path_component != canonical_path_list.end(); ++path_component)
    {
        if (not canonised_path.empty() and canonised_path != "/")
            canonised_path += '/';
        canonised_path += *path_component;
    }

    return canonised_path;
}


std::string MakeAbsolutePath(const std::string &reference_path, const std::string &relative_path) {
    assert(not reference_path.empty() and reference_path[0] == '/');

    if (relative_path[0] == '/')
        return relative_path;

    std::string reference_dirname, reference_basename;
    DirnameAndBasename(reference_path, &reference_dirname, &reference_basename);

    std::list<std::string> resultant_dirname_components;
    MakeCanonicalPathList(reference_dirname.c_str(), &resultant_dirname_components);

    std::string relative_dirname, relative_basename;
    DirnameAndBasename(relative_path, &relative_dirname, &relative_basename);
    std::list<std::string> relative_dirname_components;
    MakeCanonicalPathList(relative_dirname.c_str(), &relative_dirname_components);

    // Now merge the two canonical path lists.
    for (std::list<std::string>::const_iterator component(relative_dirname_components.begin());
         component != relative_dirname_components.end(); ++component)
    {
        if (*component == ".." and (resultant_dirname_components.size() > 1 or
                                    resultant_dirname_components.front() != "/"))
            resultant_dirname_components.pop_back();
        else
            resultant_dirname_components.push_back(*component);
    }

    // Build the final path:
    std::string canonized_path;
    std::list<std::string>::const_iterator dir(resultant_dirname_components.begin());
    if (dir != resultant_dirname_components.end() and *dir == "/") {
        canonized_path = "/";
        ++dir;
    }
    for (/* empty */; dir != resultant_dirname_components.end(); ++dir)
        canonized_path += *dir + "/";
    canonized_path += relative_basename;

    return canonized_path;
}


bool MakeEmpty(const std::string &path) {
    int fd;
    if ((fd = ::open(path.c_str(), O_CREAT|O_TRUNC, S_IRUSR|S_IWUSR)) == -1)
        return false;

    ::close(fd);
    return true;
}


std::string GetFileName(const int fd) {
    char proc_path[25];
    std::sprintf(proc_path, "/proc/self/fd/%d", fd);
    struct stat stat_buf;
    if (::lstat(proc_path, &stat_buf) == -1)
        std::runtime_error("in FileUtil::GetFileName: lstat(2) failed on \"" + std::string(proc_path)
                           + "\"! (errno = " + std::to_string(errno) + ")");
    char * const linkname(reinterpret_cast<char *>(std::malloc(stat_buf.st_size + 1)));
    if (linkname == nullptr)
        std::runtime_error("in FileUtil::GetFileName: malloc(3) failed!");
    const ssize_t link_size(::readlink(proc_path, linkname, stat_buf.st_size + 1));
    if (link_size == -1)
        std::runtime_error("in FileUtil::GetFileName: readlink(2) failed on \"" + std::string(proc_path)
                           + "\"! (errno = " + std::to_string(errno) + ")");
    if (link_size > stat_buf.st_size)
        std::runtime_error("in FileUtil::GetFileName: symlink increased in size between call to lstat(2) and readlink(2)!");
    const std::string filename(linkname);
    std::free(linkname);

    return filename;
}


bool SetNonblocking(const int fd) {
    // First, retrieve current settings:
    int flags = ::fcntl(fd, F_GETFL, 0);
    if (flags == -1)
        return false;

    flags |= O_NONBLOCK;

    return ::fcntl(fd, F_SETFL, flags) != -1;
}


bool SetBlocking(const int fd) {
    // First, retrieve current settings:
    int flags = ::fcntl(fd, F_GETFL, 0);
    if (flags == -1)
        return false;

    flags &= ~O_NONBLOCK;

    return ::fcntl(fd, F_SETFL, flags) != -1;
}


// DirnameAndBasename -- Split a path into a directory name part and filename part.
//
void DirnameAndBasename(const std::string &path, std::string * const dirname, std::string * const basename) {
    if (unlikely(path.empty())) {
        *dirname = *basename = "";
        return;
    }

    const auto last_slash_pos(path.rfind('/'));
    if (last_slash_pos == std::string::npos) {
        *dirname  = "";
        *basename = path;
    } else {
        *dirname  = path.substr(0, last_slash_pos);
        *basename = path.substr(last_slash_pos + 1);
    }
}


std::string GetBasename(const std::string &path) {
    if (unlikely(path.empty()))
        return "";

    const auto last_slash_pos(path.rfind('/'));
    if (last_slash_pos == std::string::npos)
        return path;
    return path.substr(last_slash_pos + 1);
}


std::string GetDirname(const std::string &path) {
    if (unlikely(path.empty()))
        return "";

    const auto last_slash_pos(path.rfind('/'));
    if (last_slash_pos == std::string::npos)
        return "";
    return path.substr(0, last_slash_pos);
}


std::string GetLastPathComponent(const std::string &path) {
    const auto last_slash_pos(path.rfind('/'));
    return (last_slash_pos == std::string::npos) ? path : path.substr(last_slash_pos + 1);
}


// IsDirectory -- Is the specified file a directory?
//
bool IsDirectory(const std::string &dir_name) {
    struct stat statbuf;
    errno = 0;
    if (::stat(dir_name.c_str(), &statbuf) != 0)
        return false;

    return S_ISDIR(statbuf.st_mode);
}


// MakeDirectory -- Create a directory.
//
bool MakeDirectory(const std::string &path, const bool recursive, const mode_t mode) {
    const bool absolute(path[0] == '/' ? true : false);
    // In NON-recursive mode we make a single attempt to create the directory:
    if (not recursive) {
        errno = 0;
        if (::mkdir(path.c_str(), mode) == 0)
            return true;
        const bool dir_exists(errno == EEXIST and IsDirectory(path));
        if (dir_exists)
            errno = 0;
        return dir_exists;
    }

    std::vector<std::string> path_components;
    StringUtil::Split(path, '/', &path_components, /* suppress_empty_components = */true);

    std::string path_so_far;
    if (absolute)
        path_so_far += "/";
    for (std::vector<std::string>::const_iterator path_component(path_components.begin());
         path_component != path_components.end(); ++path_component)
    {
        path_so_far += *path_component;
        path_so_far += '/';
        errno = 0;
        if (::mkdir(path_so_far.c_str(), mode) == -1 and errno != EEXIST)
            return false;
        if (errno == EEXIST and not IsDirectory(path_so_far))
            return false;
    }

    return true;
}


void MakeDirectoryOrDie(const std::string &path, const bool recursive, const mode_t mode) {
    if (not MakeDirectory(path, recursive, mode))
        LOG_ERROR("failed to create directory \"" + path + "\"!");
}


static void CloseDirWhilePreservingErrno(DIR * const dir_handle) {
    const int old_errno(errno);
    ::closedir(dir_handle);
    errno = old_errno;
}


bool RemoveDirectory(const std::string &dir_name) {
    errno = 0;
    DIR *dir_handle(::opendir(dir_name.c_str()));
    if (unlikely(dir_handle == nullptr))
        return false;

    struct dirent *entry;
    while ((entry = ::readdir(dir_handle)) != nullptr) {
        if (std::strcmp(entry->d_name, ".") == 0 or std::strcmp(entry->d_name, "..") == 0)
            continue;

        const std::string path(dir_name + "/" + std::string(entry->d_name));

        if (entry->d_type == DT_DIR) {
            if (unlikely(not RemoveDirectory(path))) {
                CloseDirWhilePreservingErrno(dir_handle);
                return false;
            }
        } else
            ::unlink(path.c_str());

        if (unlikely(errno != 0)) {
            CloseDirWhilePreservingErrno(dir_handle);
            return false;
        }
    }
    if (unlikely(errno != 0)) { // readdir(2) failed!
        CloseDirWhilePreservingErrno(dir_handle);
        return false;
    }

    if (::unlikely(::rmdir(dir_name.c_str()) != 0)) {
        CloseDirWhilePreservingErrno(dir_handle);
        return false;
    }

    return likely(::closedir(dir_handle) == 0);
}


AutoTempDirectory::AutoTempDirectory(const std::string &path_prefix,
                                     const bool cleanup_if_exception_is_active,
                                     const bool remove_when_out_of_scope)
    : cleanup_if_exception_is_active_(cleanup_if_exception_is_active),
      remove_when_out_of_scope_(remove_when_out_of_scope)
{
    std::string path_template(path_prefix + "XXXXXX");
    const char * const path(::mkdtemp(const_cast<char *>(path_template.c_str())));
    if (path == nullptr)
        LOG_ERROR("mkdtemp(3) for path prefix \"" + path_prefix + "\" failed!");
    char resolved_path[PATH_MAX];
    if (unlikely(::realpath(path, resolved_path) == nullptr))
        LOG_ERROR("realpath(3) for path \"" + std::string(path) + "\" failed!");
    path_ = resolved_path;
}


AutoTempDirectory::~AutoTempDirectory() {
    if (not IsDirectory(path_))
        LOG_ERROR("\"" + path_ + "\" doesn't exist anymore!");

    if (remove_when_out_of_scope_ and ((not std::uncaught_exception() or cleanup_if_exception_is_active_) and not RemoveDirectory(path_)))
        LOG_ERROR("can't remove \"" + path_ + "\"!");
}


ssize_t RemoveMatchingFiles(const std::string &filename_regex, const bool include_directories,
                            const std::string &directory_to_scan)
{
    if (unlikely(filename_regex.find('/') != std::string::npos))
        throw std::runtime_error("in FileUtil::RemoveMatchingFiles: filename regex contained a slash!");

    std::string err_msg;
    std::unique_ptr<RegexMatcher> matcher(RegexMatcher::RegexMatcherFactory(filename_regex, &err_msg));
    if (unlikely(not err_msg.empty()))
        throw std::runtime_error("in FileUtil::RemoveMatchingFiles: failed to compile regular expression \"" + filename_regex
                                 + "\"! (" + err_msg + ")");

    DIR *dir_handle(::opendir(directory_to_scan.c_str()));
    if (unlikely(dir_handle == nullptr))
        return -1;

    struct dirent *entry;
    ssize_t match_count(0);
    while ((entry = ::readdir(dir_handle)) != nullptr) {
        if (std::strcmp(entry->d_name, ".") == 0 or std::strcmp(entry->d_name, "..") == 0)
            continue;

        if (not matcher->matched((entry->d_name)))
            continue;

        const std::string path(directory_to_scan + "/" + std::string(entry->d_name));
        if (entry->d_type == DT_DIR) {
            if (unlikely(not include_directories or not RemoveDirectory(path))) {
                CloseDirWhilePreservingErrno(dir_handle);
                return -1;
            }
        } else
            ::unlink(path.c_str());

        if (unlikely(errno != 0)) {
            CloseDirWhilePreservingErrno(dir_handle);
            return false;
        }

        ++match_count;
    }
    if (unlikely(errno != 0)) { // readdir(2) failed!
        CloseDirWhilePreservingErrno(dir_handle);
        return -1;
    }

    if (unlikely(::closedir(dir_handle) != 0))
        return -1;
    return match_count;
}


bool Rewind(const int fd) {
    return ::lseek(fd, 0, SEEK_SET) == 0;
}


FileUtil::FileType GuessFileType(const std::string &filename) {
    if (filename.empty())
        return FILE_TYPE_UNKNOWN;

    // Cannot guess a mime type without an extension:
    const std::string::size_type extension_pos = filename.rfind('.');
    if (extension_pos == std::string::npos)
        return FILE_TYPE_UNKNOWN;

    std::string file_extension = filename.substr(extension_pos + 1);
    TextUtil::UTF8ToLower(&file_extension);
    if (file_extension.find("htm") != std::string::npos) // .phtml, .shtml, .html
        return FILE_TYPE_HTML;

    FileUtil::FileType file_type = FILE_TYPE_UNKNOWN;
    switch (file_extension[0]) {
    case 'c':
        if (file_extension == "c" or file_extension == "cc" or file_extension == "cpp"
            or file_extension == "cxx")
            file_type = FILE_TYPE_CODE;
        else if (file_extension == "cgi")
            file_type = FILE_TYPE_HTML;
        break;
    case 'd':
        if (file_extension == "dvi")
            file_type = FILE_TYPE_DVI;
        else if (file_extension == "divx")
            file_type = FILE_TYPE_MOVIE;
        else if (file_extension == "doc")
            file_type = FILE_TYPE_DOC;
        break;
    case 'e':
        if (file_extension == "eps")
            file_type = FILE_TYPE_PS;
        break;
    case 'g':
        if (file_extension == "gif")
            file_type = FILE_TYPE_GRAPHIC;
        else if (file_extension == "gz")
            file_type = FILE_TYPE_GZIP;
        break;
    case 'h':
        if (file_extension == "h")
            file_type = FILE_TYPE_CODE;
        break;
    case 'j':
        if (file_extension == "jpg")
            file_type = FILE_TYPE_GRAPHIC;
        break;
    case 'p':
        switch (file_extension[1]) {
        case 'd':
            if (file_extension == "pdf")
                file_type = FILE_TYPE_PDF;
            break;
        case 'h':
            if (file_extension == "phtml") // serverside parsed html
                file_type = FILE_TYPE_HTML;
            else if (file_extension == "php") //
                file_type = FILE_TYPE_HTML;
            break;
        case 'l':
            if (file_extension == "pl")
                file_type = FILE_TYPE_HTML; // it might be a source code too!
            break;
        case 'n':
            if (file_extension == "png")
                file_type = FILE_TYPE_GRAPHIC;
            break;
        case 'p':
            if (file_extension == "ppt")
                file_type = FILE_TYPE_SLIDES;
            break;
        case 's':
            if (file_extension == "ps")
                file_type = FILE_TYPE_PS;
            break;
        case 'y':
            if (file_extension == "py")
                file_type = FILE_TYPE_HTML; // it might be a source code too!
            break;
        }
        break;
    case 'r':
        if (file_extension == "rtf")
            file_type = FILE_TYPE_RTF;
        break;
    case 's':
        if (file_extension == "sxi")
            file_type = FILE_TYPE_SLIDES;
        else if (file_extension == "sxw")
            file_type = FILE_TYPE_DOC;
        break;
    case 't':
        switch (file_extension[1]) {
        case 'a':
            if (file_extension == "tar")
                file_type = FILE_TYPE_TAR;
            break;
        case 'e':
            if (file_extension == "tex")
                file_type = FILE_TYPE_TEX;
            break;
        case 'g':
            if (file_extension == "tgz")
                file_type = FILE_TYPE_GZIP;
            break;
        case 'x':
            if (file_extension == "txt")
                file_type = FILE_TYPE_TEXT;
            break;
        }
        break;
    case 'x':
        if (file_extension == "xhtml") // serverside parsed html.
            file_type = FILE_TYPE_HTML;
        break;
    }

    return file_type;
}


std::string FileTypeToString(const FileType file_type) {
    switch (file_type) {
    case FILE_TYPE_UNKNOWN:
        return "unknown";
    case FILE_TYPE_TEXT:
        return "text";
    case FILE_TYPE_HTML:
        return "html";
    case FILE_TYPE_PDF:
        return "pdf";
    case FILE_TYPE_PS:
        return "ps";
    case FILE_TYPE_DOC:
        return "doc";
    case FILE_TYPE_SLIDES:
        return "slides";
    case FILE_TYPE_TEX:
        return "tex";
    case FILE_TYPE_DVI:
        return "dvi";
    case FILE_TYPE_TAR:
        return "tar";
    case FILE_TYPE_RTF:
        return "rtf";
    case FILE_TYPE_GZIP:
        return "gzip";
    case FILE_TYPE_Z:
        return "z";
    case FILE_TYPE_CODE:
        return "code";
    case FILE_TYPE_GRAPHIC:
        return "graphics";
    case FILE_TYPE_AUDIO:
        return "audio";
    case FILE_TYPE_MOVIE:
        return "movie";
    default:
        throw std::runtime_error("in FileUtil::FileTypeToString: Unknown file type!");
    }
}


size_t GetFileNameList(const std::string &filename_regex, std::vector<std::string> * const matched_filenames,
                       const std::string &directory_to_scan)
{
    if (unlikely(filename_regex.find('/') != std::string::npos))
        throw std::runtime_error("in FileUtil::GetFileNameList: filename regex contained a slash!");

    Directory directory(directory_to_scan, filename_regex);
    for (const auto entry : directory)
        matched_filenames->emplace_back(entry.getName());

    return matched_filenames->size();
}


bool RenameFile(const std::string &old_name, const std::string &new_name, const bool remove_target,
                const bool copy_if_cross_device)
{
    struct stat stat_buf;
    if (::stat(new_name.c_str(), &stat_buf) == -1) {
        if (errno != ENOENT)
            LOG_ERROR("stat(2) failed!");
    } else { // Target file or directory already exists!
        if (not remove_target) {
            errno = EEXIST;
            return false;
        }

        if (S_ISDIR(stat_buf.st_mode)) {
            if (unlikely(not RemoveDirectory(new_name)))
                return false;
        } else if (unlikely(::unlink(new_name.c_str()) == -1))
            LOG_ERROR("unlink(2) failed!");
    }

    if (::rename(old_name.c_str(), new_name.c_str()) == 0)
        return true;
    else if (errno == EXDEV and copy_if_cross_device) {
        if (not Copy(old_name, new_name))
            return false;
        return ::unlink(old_name.c_str()) == 0;
    } else
        return false;
}


void RenameFileOrDie(const std::string &old_name, const std::string &new_name, const bool remove_target,
                     const bool copy_if_cross_device)
{
    if (not RenameFile(old_name, new_name, remove_target, copy_if_cross_device))
        LOG_ERROR("failed to rename \"" + old_name + "\" to \"" + new_name + "\"!");
}


std::unique_ptr<File> OpenInputFileOrDie(const std::string &filename) {
    std::unique_ptr<File> file(new File(filename, "r"));
    if (file->fail())
        LOG_ERROR("can't open \"" + filename + "\" for reading!");

    return file;
}


std::unique_ptr<File> OpenOutputFileOrDie(const std::string &filename) {
    std::unique_ptr<File> file(new File(filename, "w"));
    if (file->fail())
        LOG_ERROR("can't open \"" + filename + "\" for writing!");

    return file;
}


std::unique_ptr<File> OpenTempFileOrDie(const std::string &path_prefix, const std::string &path_suffix) {
    std::string path_template(path_prefix + "XXXXXX" + path_suffix);
    const int fd(::mkstemps(const_cast<char *>(path_template.c_str()), path_suffix.length()));
    if (fd == -1)
        LOG_ERROR("mkstemps(3) for template \"" + path_template + "\" failed! (" + std::string(::strerror(errno)) + ")");

    std::unique_ptr<File> file(new File(fd));
    return file;
}


std::unique_ptr<File> OpenForAppendingOrDie(const std::string &filename) {
    std::unique_ptr<File> file(new File(filename, "a"));
    if (file->fail())
        LOG_ERROR("can't open \"" + filename + "\" for appending!");

    return file;
}


static bool ActualCopy(const int &from_fd, const int &to_fd, const size_t no_of_bytes_to_copy, const loff_t offset, const int whence) {
    if (whence != SEEK_SET and whence != SEEK_CUR and whence != SEEK_END)
        LOG_ERROR("whence need to be one of {SEEK_SET, SEEK_CUR, SEEK_END}!");

    loff_t remaining_bytes;
    if (no_of_bytes_to_copy > 0)
        remaining_bytes = no_of_bytes_to_copy;
    else {
        struct stat stat_buf;
        if (::fstat(from_fd, &stat_buf) == -1)
            return false;
        remaining_bytes = stat_buf.st_size;
    }

    if (offset != 0 or whence != SEEK_CUR) {
        if (::lseek(from_fd, offset, whence) == static_cast<loff_t>(-1))
            return false;
    }

    do {
        const loff_t actually_copied(::copy_file_range(from_fd, nullptr, to_fd, nullptr, remaining_bytes, 0));
        if (unlikely(actually_copied == -1))
            return false;

        remaining_bytes -= actually_copied;
    } while (remaining_bytes > 0);

    return true;
}


bool Copy(File * const from, File * const to, const size_t no_of_bytes) {
    return ActualCopy(from->getFileDescriptor(), to->getFileDescriptor(), no_of_bytes, 0, SEEK_CUR);
}

// Hack for CentOS 7 which only has ::sync_file_range
#ifdef IS_CENTOS
static loff_t copy_file_range(int fd_in, loff_t *off_in, int fd_out, loff_t *off_out, size_t len, unsigned int flags) {
    return syscall(__NR_copy_file_range, fd_in, off_in, fd_out, off_out, len, flags);
}
#endif

bool Copy(const std::string &from_path, const std::string &to_path, const size_t no_of_bytes_to_copy, const loff_t offset, const int whence)
{
    const int from_fd(::open(from_path.c_str(), O_RDONLY));
    if (unlikely(from_fd == -1))
        return false;

    const int to_fd(::open(to_path.c_str(), O_WRONLY | O_CREAT | O_TRUNC, 0600));
    if (unlikely(to_fd == -1)) {
        ::close(from_fd);
        return false;
    }

<<<<<<< HEAD
    if (not ActualCopy(from_fd, to_fd, no_of_bytes_to_copy, offset, whence))
        return false;
=======
    struct stat stat_buf;
    if (::fstat(from_fd, &stat_buf) == -1)
        LOG_ERROR("fstat(2) failed!");

    loff_t remaining_bytes(stat_buf.st_size);
    do {
        const loff_t actually_copied(copy_file_range(from_fd, nullptr, to_fd, nullptr, remaining_bytes, 0));
        if (unlikely(actually_copied == -1))
            LOG_ERROR("copy_file_range(2) failed!");

        remaining_bytes -= actually_copied;
    } while (remaining_bytes > 0);
>>>>>>> d39456fc

    ::close(from_fd);
    ::close(to_fd);

    return true;
}


void CopyOrDie(const std::string &from_path, const std::string &to_path) {
    if (not Copy(from_path, to_path))
        LOG_ERROR("failed to copy \"" + from_path + "\" to \"" + to_path + "\"!");
}


bool DeleteFile(const std::string &path) {
    return ::unlink(path.c_str()) == 0;
}


bool DescriptorIsReadyForReading(const int fd, const TimeLimit &time_limit) {
    return SocketUtil::TimedRead(fd, time_limit, static_cast<void * const>(nullptr), 0) == 0;
}


bool DescriptorIsReadyForWriting(const int fd, const TimeLimit &time_limit) {
    return SocketUtil::TimedWrite(fd, time_limit, nullptr, 0) == 0;
}


bool GetLine(std::istream &stream, std::string * const line, const char terminator) {
    const std::string::size_type INITIAL_CAPACITY(128);
    line->clear();
    line->reserve(INITIAL_CAPACITY);

    int ch;
    for (ch = stream.get(); ch != EOF and ch != terminator; ch = stream.get()) {
        if (line->size() == line->capacity())
            line->reserve(2 * line->capacity());
        line->push_back(static_cast<char>(ch));
    }

    return ch != EOF;
}


std::string UniqueFileName(const std::string &directory, const std::string &filename_prefix,
			   const std::string &filename_suffix)
{
    static unsigned generation_number(1);

    // Set default for prefix if necessary.
    std::string prefix(filename_prefix);
    if (prefix.empty())
        prefix = ::progname;

    std::string suffix(filename_suffix);
    if (not suffix.empty() and suffix[0] != '.')
        suffix = "." + suffix;

    std::string dir(directory);
    if (dir.empty())
        dir = "/tmp";

    return (dir + "/" + prefix + "." +
            std::to_string(getpid()) + "." +
            std::to_string(generation_number++) + suffix);
}


bool FilesDiffer(const std::string &path1, const std::string &path2) {
    File input1(path1, "r");
    if (not input1)
        throw std::runtime_error("in FileUtil::FilesDiffer: failed to open \"" + path1 + "\" for reading!");

    File input2(path2, "r");
    if (not input2)
        throw std::runtime_error("in FileUtil::FilesDiffer: failed to open \"" + path2 + "\" for reading!");

    for (;;) {
        char buf1[BUFSIZ];
        const size_t read_count1(input1.read(reinterpret_cast<void *>(buf1), BUFSIZ));
        if (unlikely(read_count1 < BUFSIZ) and input1.anErrorOccurred())
            throw std::runtime_error("in FileUtil::FilesDiffer: an error occurred while trying to read \"" + path1
                                     + "\"!");

        char buf2[BUFSIZ];
        const size_t read_count2(input2.read(reinterpret_cast<void *>(buf2), BUFSIZ));
        if (unlikely(read_count2 < BUFSIZ) and input2.anErrorOccurred())
            throw std::runtime_error("in FileUtil::FilesDiffer: an error occurred while trying to read \"" + path2
                                     + "\"!");

        if (read_count1 != read_count2 or std::memcmp(buf1, buf2, BUFSIZ) != 0)
            return true;

        if (read_count1 < BUFSIZ)
            return false;
    }
}


void AppendStringToFile(const std::string &path, const std::string &text) {
    std::unique_ptr<File> file(OpenForAppendingOrDie(path));
    if (unlikely(file->write(text.data(), text.size()) != text.size()))
        LOG_ERROR("failed to append data to \"" + path + "\"!");
}


// Creates a symlink called "link_filename" pointing to "target_filename".
void CreateSymlink(const std::string &target_filename, const std::string &link_filename) {
    if (unlikely(::unlink(link_filename.c_str()) == -1 and errno != ENOENT /* "No such file or directory." */))
        throw std::runtime_error("in FileUtil::CreateSymlink: unlink(2) of \"" + link_filename + "\" failed: "
				 + std::string(::strerror(errno)));
    if (unlikely(::symlink(target_filename.c_str(), link_filename.c_str()) != 0))
        throw std::runtime_error("in FileUtil::CreateSymlink: failed to create symlink \"" + link_filename + "\" => \""
				 + target_filename + "\"! (" + std::string(::strerror(errno)) + ")");
}


size_t ConcatFiles(const std::string &target_path, const std::vector<std::string> &filenames,
                   const mode_t target_mode)
{
    if (filenames.empty())
        LOG_ERROR("no files to concatenate!");

    FileDescriptor target_fd(::open(target_path.c_str(), O_WRONLY | O_CREAT | O_LARGEFILE | O_TRUNC, target_mode));
    if (target_fd == -1)
        LOG_ERROR("failed to open or create \"" + target_path + "\"!");

    size_t total_size(0);
    for (const auto &filename : filenames) {
        FileDescriptor source_fd(::open(filename.c_str(), O_RDONLY | O_LARGEFILE));
        if (source_fd == -1)
            LOG_ERROR("failed to open \"" + filename + "\" for reading!");

        struct stat statbuf;
        if (::fstat(source_fd, &statbuf) == -1)
            LOG_ERROR("failed to fstat(2) \"" + filename + "\"!");
        ssize_t count(0);
        // Get around sendfile limitation of transfering only 2,147,479,552 in one bunch
        const size_t sendfile_max_chunk(0x7ffff000);
        ssize_t offset(0);

        while (static_cast<size_t>(offset) != static_cast<size_t>(statbuf.st_size)) {
            off_t offset_arg(offset); // New variable needed since on first call (i.e. offset == 0) offset would be
                                      // modified
            count = ::sendfile(target_fd, source_fd, &offset_arg, std::min(static_cast<size_t>(statbuf.st_size - offset),
                               sendfile_max_chunk));
            if (count == -1)
                LOG_ERROR("failed to append \"" + filename + "\" to \"" + target_path + "\"!");
            offset += static_cast<size_t>(count);
            total_size += static_cast<size_t>(count);
        }

    }

    return total_size;
}


bool IsMountPoint(const std::string &path) {
    struct stat statbuf;
    if (::stat(path.c_str(), &statbuf) == -1)
        LOG_ERROR("stat(2) on \"" + path + "\" failed!");

    struct stat parent_statbuf;
    if (::stat((path + "/..").c_str(), &parent_statbuf) == -1)
        LOG_ERROR("stat(2) on \"" + path + "/..\" failed!");

    return statbuf.st_dev != parent_statbuf.st_dev;
}


size_t CountLines(const std::string &filename) {
    if (GetFileSize(filename) == 0)
        return 0;

    std::unique_ptr<File> input(OpenInputFileOrDie(filename));
    size_t line_count(0);
    while (not input->eof()) {
        std::string line;
        input->getline(&line);
        ++line_count;
    }

    return line_count;
}


// Strips all extensions from "filename" and returns what is left after that.
std::string GetFilenameWithoutExtensionOrDie(const std::string &filename) {
    const auto last_dot_pos(filename.rfind('.'));
    if (unlikely(last_dot_pos == std::string::npos))
        LOG_ERROR("\"" + filename + "\" has no extension!");
    return filename.substr(0, last_dot_pos);
}


std::string GetExtension(const std::string &filename, const bool to_lowercase) {
    const std::string::size_type last_dot_pos(filename.rfind('.'));

    if (last_dot_pos == std::string::npos)
        return "";
    else if (not to_lowercase)
        return filename.substr(last_dot_pos + 1);
    else
        return TextUtil::UTF8ToLower(filename.substr(last_dot_pos + 1));

}


std::string StripLastPathComponent(const std::string &path) {
    std::vector<std::string> path_components;
    if (StringUtil::Split(path, '/', &path_components, /* suppress_empty_components = */true) < 1)
        LOG_ERROR("\"" + path + "\" has no path components");
    path_components.pop_back();
    return (path[0] == '/' ? "/" : "") + StringUtil::Join(path_components, '/');
}


bool IsEmpty(const std::string &path) {
    struct stat buf;
    if (::stat(path.c_str(), &buf) != 0)
        LOG_ERROR("stat(2) on \"" + path + "\" failed!");
    return buf.st_size == 0;
}


bool IsPipeOrFIFO(const std::string &path) {
    struct stat buf;
    if (::stat(path.c_str(), &buf) != 0)
        LOG_ERROR("stat(2) on \"" + path + "\" failed!");
    return S_ISFIFO(buf.st_mode);
}


bool IsSymlink(const std::string &path) {
    struct stat buf;
    if (::stat(path.c_str(), &buf) != 0)
        LOG_ERROR("stat(2) on \"" + path + "\" failed!");
    return S_ISLNK(buf.st_mode);
}


void ChangeDirectoryOrDie(const std::string &directory) {
    if (unlikely(::chdir(directory.c_str()) != 0))
        LOG_ERROR("failed to change directory to \"" + directory + "\"!");
}


std::string GetPathFromFileDescriptor(const int fd) {
    const std::string proc_self_fd_path("/proc/self/fd/" + std::to_string(fd));
    size_t buf_size(0);
    char *buf(nullptr);
    for (;;) {
        buf_size += PATH_MAX;
        buf = reinterpret_cast<char *>(std::realloc(buf, buf_size));
        if (unlikely(buf == nullptr))
            LOG_ERROR("realloc(3) failed!");

        const auto path_size(::readlink(proc_self_fd_path.c_str(), buf, buf_size));
        if (path_size == -1)
            LOG_ERROR("readlink(2) failed!");

        if (static_cast<size_t>(path_size) < buf_size) {
            buf[path_size] = '\0';

            const std::string str_buf(buf);
            std::free(buf);
            return str_buf;
        }
    }
}


std::string ExpandTildePath(const std::string &path) {
    if (path.empty() or path[0] != '~')
        return path;

    const std::string HOME(MiscUtil::SafeGetEnv("HOME"));
    if (unlikely(HOME.empty()))
        LOG_ERROR("HOME has not been set!");

    if (path.length() == 1)
        return HOME;

    if (HOME[HOME.length() - 1] == '/') {
        if (path[1] == '/')
            return HOME + path.substr(2);
        else
            return HOME + path.substr(1);
    } else if (path[1] == '/')
        return HOME + path.substr(1);
    else
        return HOME + "/" + path.substr(1);
}


} // namespace FileUtil<|MERGE_RESOLUTION|>--- conflicted
+++ resolved
@@ -1049,6 +1049,14 @@
 }
 
 
+// Hack for CentOS 7 which only has ::sync_file_range
+#ifdef IS_CENTOS
+static loff_t copy_file_range(int fd_in, loff_t *off_in, int fd_out, loff_t *off_out, size_t len, unsigned int flags) {
+    return syscall(__NR_copy_file_range, fd_in, off_in, fd_out, off_out, len, flags);
+}
+#endif
+
+
 static bool ActualCopy(const int &from_fd, const int &to_fd, const size_t no_of_bytes_to_copy, const loff_t offset, const int whence) {
     if (whence != SEEK_SET and whence != SEEK_CUR and whence != SEEK_END)
         LOG_ERROR("whence need to be one of {SEEK_SET, SEEK_CUR, SEEK_END}!");
@@ -1069,7 +1077,7 @@
     }
 
     do {
-        const loff_t actually_copied(::copy_file_range(from_fd, nullptr, to_fd, nullptr, remaining_bytes, 0));
+        const loff_t actually_copied(copy_file_range(from_fd, nullptr, to_fd, nullptr, remaining_bytes, 0));
         if (unlikely(actually_copied == -1))
             return false;
 
@@ -1084,12 +1092,6 @@
     return ActualCopy(from->getFileDescriptor(), to->getFileDescriptor(), no_of_bytes, 0, SEEK_CUR);
 }
 
-// Hack for CentOS 7 which only has ::sync_file_range
-#ifdef IS_CENTOS
-static loff_t copy_file_range(int fd_in, loff_t *off_in, int fd_out, loff_t *off_out, size_t len, unsigned int flags) {
-    return syscall(__NR_copy_file_range, fd_in, off_in, fd_out, off_out, len, flags);
-}
-#endif
 
 bool Copy(const std::string &from_path, const std::string &to_path, const size_t no_of_bytes_to_copy, const loff_t offset, const int whence)
 {
@@ -1103,23 +1105,8 @@
         return false;
     }
 
-<<<<<<< HEAD
     if (not ActualCopy(from_fd, to_fd, no_of_bytes_to_copy, offset, whence))
         return false;
-=======
-    struct stat stat_buf;
-    if (::fstat(from_fd, &stat_buf) == -1)
-        LOG_ERROR("fstat(2) failed!");
-
-    loff_t remaining_bytes(stat_buf.st_size);
-    do {
-        const loff_t actually_copied(copy_file_range(from_fd, nullptr, to_fd, nullptr, remaining_bytes, 0));
-        if (unlikely(actually_copied == -1))
-            LOG_ERROR("copy_file_range(2) failed!");
-
-        remaining_bytes -= actually_copied;
-    } while (remaining_bytes > 0);
->>>>>>> d39456fc
 
     ::close(from_fd);
     ::close(to_fd);
