--- conflicted
+++ resolved
@@ -616,7 +616,6 @@
 }
 
 
-<<<<<<< HEAD
 std::set<std::string> Record::getAllAuthors() const {
     static const std::vector<std::string> AUTHOR_TAGS { "100", "700" };
 
@@ -631,7 +630,9 @@
     }
 
     return author_names;
-=======
+}
+
+
 std::set<std::string> Record::getDOIs() const {
     std::set<std::string> dois;
     for (const auto field : getTagRange("024")) {
@@ -659,7 +660,6 @@
         isbns.emplace(field.getFirstSubfieldWithCode('a'));
 
     return isbns;
->>>>>>> da47b385
 }
 
 
