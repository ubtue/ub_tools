--- conflicted
+++ resolved
@@ -748,13 +748,8 @@
     while (getNext(&xml_part) and xml_part.type_ == XMLParser::XMLPart::CHARACTERS)
         /* Intentionally empty! */;
 
-<<<<<<< HEAD
     if (unlikely(xml_part.type_ == XMLParser::XMLPart::CLOSING_TAG and xml_part.data_ == namespace_prefix_ + "collection")) {
-        new_record.sortFields(new_record.begin(), new_record.end());
-=======
-    if (unlikely(type == SimpleXmlParser<File>::CLOSING_TAG and data == namespace_prefix_ + "collection")) {
         new_record.sortFieldTags(new_record.begin(), new_record.end());
->>>>>>> 7453fee0
         return new_record;
     }
 
