/** \file   XMLParser.cc
 *  \brief  Wrapper class for Xerces XML parser
 *  \author Mario Trojan (mario.trojan@uni-tuebingen.de)
 *
 *  \copyright 2018 Universitätsbibliothek Tübingen.  All rights reserved.
 *
 *  This program is free software: you can redistribute it and/or modify
 *  it under the terms of the GNU Affero General Public License as
 *  published by the Free Software Foundation, either version 3 of the
 *  License, or (at your option) any later version.
 *
 *  This program is distributed in the hope that it will be useful,
 *  but WITHOUT ANY WARRANTY; without even the implied warranty of
 *  MERCHANTABILITY or FITNESS FOR A PARTICULAR PURPOSE.  See the
 *  GNU Affero %General Public License for more details.
 *
 *  You should have received a copy of the GNU Affero General Public License
 *  along with this program.  If not, see <http://www.gnu.org/licenses/>.
 */
#include "XMLParser.h"
#include <xercesc/framework/MemBufInputSource.hpp>
#include "FileUtil.h"
#include "StringUtil.h"
#include "XmlUtil.h"


const XMLParser::Options XMLParser::DEFAULT_OPTIONS {
    /* convert_to_iso8859_15_ = */false,
    /* do_namespaces_ = */false,
    /* do_schema_ = */false,
    /* ignore_whitespace_ = */true,
};


void XMLParser::ConvertAndThrowException(const xercesc::RuntimeException &exc) {
    throw XMLParser::RuntimeError("Xerces RuntimeException: " + ToString(exc.getMessage()));
}


void XMLParser::ConvertAndThrowException(const xercesc::SAXParseException &exc) {
    throw XMLParser::RuntimeError("Xerces SAXParseException on line " + std::to_string(exc.getLineNumber()) + ": " + ToString(exc.getMessage()));
}


void XMLParser::ConvertAndThrowException(const xercesc::XMLException &exc) {
    throw XMLParser::RuntimeError("Xerces XMLException on line " + std::to_string(exc.getSrcLine()) + ": " + ToString(exc.getMessage()));
}


std::string XMLParser::ToString(const XMLCh * const xmlch) {
    return xercesc::XMLString::transcode(xmlch);
}


std::string XMLParser::XMLPart::toString() {
    switch (type_) {
    case UNINITIALISED:
        return "<<<UNINITIALISED>>>";
    case OPENING_TAG: {
        std::string xml_string("<" + data_);
        for (const auto &attribute : attributes_)
            xml_string += " " + attribute.first + "=\"" + XmlUtil::XmlEscape(attribute.second) + "\"";
        xml_string += ">";
        return xml_string;
    }
    case CLOSING_TAG:
        return "</" + data_ + ">";
    case CHARACTERS:
        return XmlUtil::XmlEscape(data_);
    }
}


std::string XMLParser::XMLPart::TypeToString(const Type type) {
    switch (type) {
    case UNINITIALISED:
        return "UNINITIALISED";
    case OPENING_TAG:
        return "OPENING_TAG";
    case CLOSING_TAG:
        return "CLOSING_TAG";
    case CHARACTERS:
        return "CHARACTERS";
    };
}


void XMLParser::Handler::startElement(const XMLCh * const name, xercesc::AttributeList &attributes) {
    XMLPart xml_part;
    xml_part.type_ = XMLPart::OPENING_TAG;

    if (parser_->options_.convert_to_iso8859_15_)
        xml_part.data_ = StringUtil::UTF8ToISO8859_15(XMLParser::ToString(name));
    else
        xml_part.data_ = XMLParser::ToString(name);

    for (XMLSize_t i = 0; i < attributes.getLength(); i++) {
        std::string attrib_name(XMLParser::ToString(attributes.getName(i))), attrib_value(XMLParser::ToString(attributes.getValue(i)));
        if (parser_->options_.convert_to_iso8859_15_) {
            attrib_name = StringUtil::UTF8ToISO8859_15(attrib_name);
            attrib_value = StringUtil::UTF8ToISO8859_15(attrib_value);
        }
        xml_part.attributes_[attrib_name] = attrib_value;
    }
    xml_part.offset_ = getOffset();
    parser_->appendToBuffer(xml_part);
    ++parser_->open_elements_;
}


void XMLParser::Handler::endElement(const XMLCh * const name) {
    XMLPart xml_part;
    xml_part.type_ = XMLPart::CLOSING_TAG;

    if (parser_->options_.convert_to_iso8859_15_)
        xml_part.data_ = StringUtil::UTF8ToISO8859_15(XMLParser::ToString(name));
    else
        xml_part.data_ = XMLParser::ToString(name);

    xml_part.offset_ = getOffset();
    parser_->appendToBuffer(xml_part);
    --parser_->open_elements_;
}


void XMLParser::Handler::characters(const XMLCh * const chars, const XMLSize_t /*length*/) {
    XMLPart xml_part;
    xml_part.type_ = XMLPart::CHARACTERS;

    if (parser_->options_.convert_to_iso8859_15_)
        xml_part.data_ = StringUtil::UTF8ToISO8859_15(XMLParser::ToString(chars));
    else
        xml_part.data_ = XMLParser::ToString(chars);

    xml_part.offset_ = getOffset();
    parser_->appendToBuffer(xml_part);
}


void XMLParser::Handler::ignorableWhitespace(const XMLCh * const chars, const XMLSize_t length) {
    characters(chars, length);
}


void XMLParser::Handler::setDocumentLocator(const xercesc::Locator * const locator) {
    parser_->locator_ = locator;
}


XMLParser::XMLParser(const std::string &xml_filename_or_string, const Type type, const Options &options) {
    xml_filename_or_string_ = xml_filename_or_string;
    type_ = type;
    options_ = options;
    rewind();
}


void XMLParser::rewind() {
    xercesc::XMLPlatformUtils::Initialize();
    parser_  = new xercesc::SAXParser();

    handler_ = new XMLParser::Handler();
    handler_->parser_ = this;
    parser_->setDocumentHandler(handler_);

    error_handler_ = new XMLParser::ErrorHandler();
    parser_->setErrorHandler(error_handler_);

    parser_->setDoNamespaces(options_.do_namespaces_);
    parser_->setDoSchema(options_.do_schema_);
    parser_->setCalculateSrcOfs(true);

    open_elements_ = 0;
    locator_ = nullptr;
    prolog_parsing_done_ = false;
    buffer_.clear();
}


bool XMLParser::peek(XMLPart * const xml_part) {
    if (getNext(xml_part)) {
        buffer_.emplace_front(*xml_part);
        return true;
    } else
        return false;
}


void XMLParser::seek(const off_t offset, const int whence) {
    if (whence == SEEK_SET) {
        if (offset < tell())
            rewind();

        XMLPart xml_part;
        while(getNext(&xml_part)) {
            if (xml_part.offset_ == offset) {
                buffer_.emplace_front(xml_part);
                return;
            } else if (xml_part.offset_ > offset)
                throw XMLParser::RuntimeError("no element found at offset: " + std::to_string(offset));
        }
    } else if (whence == SEEK_CUR)
        return seek(tell() + offset, SEEK_SET);
    else {
        off_t size(getMaxOffset());
        return seek(size + offset, SEEK_SET);
    }

    throw XMLParser::RuntimeError("offset not found: " + std::to_string(offset));
}


off_t XMLParser::tell() {
    XMLPart xml_part;
    if (peek(&xml_part))
        return xml_part.offset_;
    else
        return getMaxOffset();
}


off_t XMLParser::getMaxOffset() {
    switch (type_) {
        case XMLParser::XML_FILE:
            return FileUtil::GetFileSize(xml_filename_or_string_);
        case XMLParser::XML_STRING:
            return xml_filename_or_string_.length();
    }
}


bool XMLParser::getNext(XMLPart * const next, bool combine_consecutive_characters) {
    try {
        if (not prolog_parsing_done_) {
            if (type_ == XML_FILE) {
                body_has_more_contents_ = parser_->parseFirst(xml_filename_or_string_.c_str(), token_);
                if (not body_has_more_contents_)
                    throw XMLParser::RuntimeError("error parsing document header: " + xml_filename_or_string_);
            } else if (type_ == XML_STRING) {
                xercesc::MemBufInputSource input_buffer((const XMLByte*)xml_filename_or_string_.c_str(), xml_filename_or_string_.size(),
                                                        "xml_string (in memory)");
                body_has_more_contents_ = parser_->parseFirst(input_buffer, token_);
                if (not body_has_more_contents_)
                    throw XMLParser::RuntimeError("error parsing document header: " + xml_filename_or_string_);
            } else
                throw XMLParser::RuntimeError("Undefined XMLParser::Type!");

            prolog_parsing_done_ = true;
        }

        if (buffer_.empty() && body_has_more_contents_)
            body_has_more_contents_ = parser_->parseNext(token_);

        if (not buffer_.empty()) {
            buffer_.front();
            if (next != nullptr)
                *next = buffer_.front();
            buffer_.pop_front();
            if (next != nullptr and next->type_ == XMLPart::CHARACTERS and combine_consecutive_characters) {
                XMLPart peek;
                while(getNext(&peek, /* combine_consecutive_characters = */false) and peek.type_ == XMLPart::CHARACTERS)
                    next->data_ += peek.data_;
                if (peek.type_ != XMLPart::CHARACTERS) {
                    buffer_.emplace_front(peek);
                }
            }

            if (options_.ignore_whitespace_ and next != nullptr and next->type_ == XMLPart::CHARACTERS and StringUtil::IsWhitespace(next->data_))
                return getNext(next);
        }
    } catch (xercesc::RuntimeException &exc) {
        ConvertAndThrowException(exc);
    }

    return (not buffer_.empty() or body_has_more_contents_);
}


bool XMLParser::skipTo(const XMLPart::Type expected_type, const std::set<std::string> &expected_tags,
<<<<<<< HEAD
                       XMLPart * const part, std::string * const skipped_data)
{
    XMLPart xml_part;
    bool return_value(false);
    if (skipped_data != nullptr)
        skipped_data->clear();

    while (getNext(&xml_part)) {
        if (xml_part.type_ == expected_type) {
            if (expected_type == XMLPart::OPENING_TAG or expected_type == XMLPart::CLOSING_TAG) {
                if (expected_tags.empty()) {
                    return_value = true;
                    break;
                } else if (expected_tags.find(xml_part.data_) != expected_tags.end()) {
                    return_value = true;
                    break;
                }
            } else {
                return_value = true;
                break;
            }
=======
                       XMLPart * const part) {
    if (unlikely(expected_type != XMLPart::OPENING_TAG and expected_type != XMLPart::CLOSING_TAG))
        LOG_ERROR("Bad expected type: " + XMLPart::TypeToString(expected_type));

    if (unlikely(expected_tags.empty()))
        LOG_ERROR("Need at least one expected tag!");

    XMLPart result;
    while (getNext(&result)) {
        if (result.type_ == expected_type and expected_tags.find(result.data_) != expected_tags.end()) {
            if (part != nullptr)
                *part = result;
            return true;
>>>>>>> 62d70ebe
        }

        if (skipped_data != nullptr)
            *skipped_data += xml_part.toString();
    }

<<<<<<< HEAD
    if (part != nullptr) {
        part->type_ = xml_part.type_;
        part->data_ = xml_part.data_;
        part->attributes_ = xml_part.attributes_;
    }

    return return_value;
}


bool XMLParser::skipTo(const XMLPart::Type expected_type, const std::string &expected_tag, XMLPart * const part,
                       std::string * const skipped_data)
{
    std::set<std::string> expected_tags;
    if (not expected_tag.empty())
        expected_tags.emplace(expected_tag);
    return skipTo(expected_type, expected_tags, part, skipped_data);
=======
    return false;
>>>>>>> 62d70ebe
}<|MERGE_RESOLUTION|>--- conflicted
+++ resolved
@@ -277,9 +277,14 @@
 
 
 bool XMLParser::skipTo(const XMLPart::Type expected_type, const std::set<std::string> &expected_tags,
-<<<<<<< HEAD
                        XMLPart * const part, std::string * const skipped_data)
 {
+    if (unlikely(expected_type != XMLPart::OPENING_TAG and expected_type != XMLPart::CLOSING_TAG))
+        LOG_ERROR("Bad expected type: " + XMLPart::TypeToString(expected_type));
+
+    if (unlikely(expected_tags.empty()))
+        LOG_ERROR("Need at least one expected tag!");
+
     XMLPart xml_part;
     bool return_value(false);
     if (skipped_data != nullptr)
@@ -299,28 +304,12 @@
                 return_value = true;
                 break;
             }
-=======
-                       XMLPart * const part) {
-    if (unlikely(expected_type != XMLPart::OPENING_TAG and expected_type != XMLPart::CLOSING_TAG))
-        LOG_ERROR("Bad expected type: " + XMLPart::TypeToString(expected_type));
-
-    if (unlikely(expected_tags.empty()))
-        LOG_ERROR("Need at least one expected tag!");
-
-    XMLPart result;
-    while (getNext(&result)) {
-        if (result.type_ == expected_type and expected_tags.find(result.data_) != expected_tags.end()) {
-            if (part != nullptr)
-                *part = result;
-            return true;
->>>>>>> 62d70ebe
         }
 
         if (skipped_data != nullptr)
             *skipped_data += xml_part.toString();
     }
 
-<<<<<<< HEAD
     if (part != nullptr) {
         part->type_ = xml_part.type_;
         part->data_ = xml_part.data_;
@@ -328,17 +317,4 @@
     }
 
     return return_value;
-}
-
-
-bool XMLParser::skipTo(const XMLPart::Type expected_type, const std::string &expected_tag, XMLPart * const part,
-                       std::string * const skipped_data)
-{
-    std::set<std::string> expected_tags;
-    if (not expected_tag.empty())
-        expected_tags.emplace(expected_tag);
-    return skipTo(expected_type, expected_tags, part, skipped_data);
-=======
-    return false;
->>>>>>> 62d70ebe
 }