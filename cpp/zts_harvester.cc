--- conflicted
+++ resolved
@@ -45,7 +45,6 @@
 }
 
 
-<<<<<<< HEAD
 void InitSiteDescFromIniFileSection(const IniFile::Section &section, SimpleCrawler::SiteDesc * const site_desc) {
     site_desc->start_url_ = section.getString("base_url");
     site_desc->max_crawl_depth_ = section.getUnsigned("max_crawl_depth");
@@ -53,28 +52,18 @@
 }
     
     
-void ProcessCrawl(const IniFile::Section &section, const std::string &marc_output_file,
-                  std::shared_ptr<Zotero::HarvestMaps> harvest_maps, const SimpleCrawler::Params &crawler_params,
-                  const std::shared_ptr<RegexMatcher> &supported_urls_regex)
-=======
-void ProcessCrawl(const IniFile::Section &section, const std::string &marc_output_file,
-                  Zotero::AugmentParams * const augment_params)
->>>>>>> dfa5d2cf
+void ProcessCrawl(const IniFile::Section &section, const std::string &marc_output_file, Zotero::AugmentParams * const augment_params,
+                  const SimpleCrawler::Params &crawler_params, const std::shared_ptr<RegexMatcher> &supported_urls_regex)
 {
-    const std::string issn(section.getString("issn", ""));
-    const std::string optional_strptime_format(section.getString("strptime_format", ""));
+    augment_params->override_ISSN_ = section.getString("issn", "");
+    augment_params->strptime_format_ = section.getString("strptime_format", "");
 
     std::shared_ptr<Zotero::HarvestParams> harvest_params;
-<<<<<<< HEAD
-    harvest_params->optional_strptime_format_ = optional_strptime_format;
-    harvest_params->format_handler_.reset(new Zotero::MarcFormatHandler(marc_output_file, harvest_maps, harvest_params));
+    harvest_params->format_handler_.reset(new Zotero::MarcFormatHandler(marc_output_file, augment_params, harvest_params));
 
     SimpleCrawler::SiteDesc site_desc;
     InitSiteDescFromIniFileSection(section, &site_desc);
-    Zotero::HarvestSite(site_desc, crawler_params, supported_urls_regex, harvest_params, harvest_maps);
-=======
-    harvest_params->format_handler_.reset(new Zotero::MarcFormatHandler(marc_output_file, augment_params, harvest_params));
->>>>>>> dfa5d2cf
+    Zotero::HarvestSite(site_desc, crawler_params, supported_urls_regex, harvest_params, augment_params);
 }
 
 
@@ -145,11 +134,7 @@
         if (type == RSS)
             ProcessRSS(section.second);
         else
-<<<<<<< HEAD
-            ProcessCrawl(section.second, MARC_OUTPUT_FILE, harvest_maps, crawler_params, supported_urls_regex);
-=======
-            ProcessCrawl(section.second, MARC_OUTPUT_FILE, &augment_params);
->>>>>>> dfa5d2cf
+            ProcessCrawl(section.second, MARC_OUTPUT_FILE, &augment_params, crawler_params, supported_urls_regex);
     }
 
     if (section_name_to_found_flag_map.size() > processed_section_count) {
