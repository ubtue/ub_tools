/** \brief Handles crawling as well as RSS feeds.
 *  \author Dr. Johannes Ruscheinski (johannes.ruscheinski@uni-tuebingen.de)
 *
 *  \copyright 2018 Universitätsbibliothek Tübingen.  All rights reserved.
 *
 *  This program is free software: you can redistribute it and/or modify
 *  it under the terms of the GNU Affero General Public License as
 *  published by the Free Software Foundation, either version 3 of the
 *  License, or (at your option) any later version.
 *
 *  This program is distributed in the hope that it will be useful,
 *  but WITHOUT ANY WARRANTY; without even the implied warranty of
 *  MERCHANTABILITY or FITNESS FOR A PARTICULAR PURPOSE.  See the
 *  GNU Affero General Public License for more details.
 *
 *  You should have received a copy of the GNU Affero General Public License
 *  along with this program.  If not, see <http://www.gnu.org/licenses/>.
 */
#include <iostream>
#include <memory>
#include <unordered_map>
#include <cstdlib>
#include "Compiler.h"
#include "DbConnection.h"
#include "IniFile.h"
#include "MARC.h"
#include "StlHelpers.h"
#include "RegexMatcher.h"
#include "StringUtil.h"
#include "util.h"
#include "Zotero.h"


namespace {


const std::unordered_map<std::string, std::string> group_to_user_agent_map = {
    // system-specific groups
    {"IxTheo", "ub_tools/ixtheo (see https://ixtheo.de/crawler)"},
    {"RelBib", "ub_tools/relbib (see https://relbib.de/crawler)"},
    {"KrimDok", "ub_tools/krimdok (see https://krimdok.uni-tuebingen.de/crawler)"},
    // user-specific groups
    {"Braun", "ub_tools/test"},
    {"Kellmeyer", "ub_tools/ixtheo (see https://ixtheo.de/crawler)"},
    {"Kim", "ub_tools/ixtheo (see https://ixtheo.de/crawler)"},
    {"Stelzel", "ub_tools/krimdok (see https://krimdok.uni-tuebingen.de/crawler)"},
};


[[noreturn]] void Usage() {
    std::cerr << "Usage: " << ::progname << " [options] config_file_path [section1 section2 .. sectionN]\n"
              << "\n"
              << "\tOptions:\n"
<<<<<<< HEAD
              << "\t[--min-log-level=log_level]         Possible log levels are ERROR, WARNING, INFO, and DEBUG with the default being WARNING.\n"
              << "\t[--test]                            No download information will be stored for further downloads.\n"
              << "\t[--live-only]                       Only sections that have \"live=true\" set will be processed.\n"
              << "\t[--groups=my_groups                 Where groups are a comma-separated list of goups.\n"
=======
              << "\t[--min-log-level=log_level]    Possible log levels are ERROR, WARNING, INFO, and DEBUG with the default being WARNING.\n"
              << "\t[--test]                       No download information will be stored for further downloads.\n"
              << "\t[--live-only]                  Only sections that have \"delivery_mode=test|live\" set will be processed.\n"
              << "\t[--groups=my_groups            Where groups are a comma-separated list of goups.\n"
>>>>>>> 346c5543
              << "\t[--ignore-robots-dot-txt]\n"
              << "\t[--map-directory=map_directory]\n"
              << "\t[--output-file=output_file]\n"
              << "\n"
              << "\tIf any section names have been provided, only those will be processed o/w all sections will be processed.\n\n";
    std::exit(EXIT_FAILURE);
}


void LoadMARCEditInstructions(const IniFile::Section &section, std::vector<MARC::EditInstruction> * edit_instructions) {
    edit_instructions->clear();

    for (const auto &entry : section) {
        if (StringUtil::StartsWith(entry.name_, "insert_field_")) {
            const std::string tag_candidate(entry.name_.substr(__builtin_strlen("insert_field_")));
            if (tag_candidate.length() != MARC::Record::TAG_LENGTH)
                LOG_ERROR("bad entry in section \"" + section.getSectionName() + "\" \"" + entry.name_ + "\"!");
            edit_instructions->emplace_back(MARC::EditInstruction::CreateInsertFieldInstruction(tag_candidate, entry.value_));
        } else if (StringUtil::StartsWith(entry.name_, "insert_subfield_")) {
            const std::string tag_and_subfield_code_candidate(entry.name_.substr(__builtin_strlen("insert_subfield_")));
            if (tag_and_subfield_code_candidate.length() != MARC::Record::TAG_LENGTH + 1)
                LOG_ERROR("bad entry in section \"" + section.getSectionName() + "\" \"" + entry.name_ + "\"!");
            edit_instructions->emplace_back(MARC::EditInstruction::CreateInsertSubfieldInstruction(
                tag_and_subfield_code_candidate.substr(0, MARC::Record::TAG_LENGTH),
                tag_and_subfield_code_candidate[MARC::Record::TAG_LENGTH], entry.value_));
        } else if (StringUtil::StartsWith(entry.name_, "add_subfield_")) {
            const std::string tag_and_subfield_code_candidate(entry.name_.substr(__builtin_strlen("add_subfield_")));
            if (tag_and_subfield_code_candidate.length() != MARC::Record::TAG_LENGTH + 1)
                LOG_ERROR("bad entry in section \"" + section.getSectionName() + "\" \"" + entry.name_ + "\"!");
            edit_instructions->emplace_back(MARC::EditInstruction::CreateAddSubfieldInstruction(
                tag_and_subfield_code_candidate.substr(0, MARC::Record::TAG_LENGTH),
                tag_and_subfield_code_candidate[MARC::Record::TAG_LENGTH], entry.value_));
        }
    }
}


void ReadGenericSiteAugmentParams(const IniFile::Section &section, Zotero::SiteAugmentParams * const augment_params) {
    augment_params->parent_journal_name_ = section.getSectionName();
    augment_params->parent_ISSN_print_ = section.getString(Zotero::HARVESTER_CONFIG_ENTRY_TO_STRING_MAP.at(Zotero::HarvesterConfigEntry::PARENT_ISSN_PRINT), "");
    augment_params->parent_ISSN_online_ = section.getString(Zotero::HARVESTER_CONFIG_ENTRY_TO_STRING_MAP.at(Zotero::HarvesterConfigEntry::PARENT_ISSN_ONLINE), "");
    augment_params->strptime_format_ = section.getString(Zotero::HARVESTER_CONFIG_ENTRY_TO_STRING_MAP.at(Zotero::HarvesterConfigEntry::STRPTIME_FORMAT), "");
    augment_params->parent_PPN_ = section.getString(Zotero::HARVESTER_CONFIG_ENTRY_TO_STRING_MAP.at(Zotero::HarvesterConfigEntry::PARENT_PPN), "");
}


UnsignedPair ProcessRSSFeed(const IniFile::Section &section, const std::shared_ptr<Zotero::HarvestParams> &harvest_params,
                            const Zotero::SiteAugmentParams &augment_params, DbConnection * const db_connection, const bool &test)
{
    const std::string feed_url(section.getString(Zotero::HARVESTER_CONFIG_ENTRY_TO_STRING_MAP.at(Zotero::HarvesterConfigEntry::FEED)));
    LOG_DEBUG("feed_url: " + feed_url);
    Zotero::RSSHarvestMode rss_harvest_mode(Zotero::RSSHarvestMode::NORMAL);
    if (test)
        rss_harvest_mode = Zotero::RSSHarvestMode::TEST;
    return Zotero::HarvestSyndicationURL(rss_harvest_mode, feed_url, harvest_params, augment_params, db_connection);
}


void ReadCrawlerSiteDesc(const IniFile::Section &section, SimpleCrawler::SiteDesc * const site_desc) {
    site_desc->start_url_ = section.getString(Zotero::HARVESTER_CONFIG_ENTRY_TO_STRING_MAP.at(Zotero::HarvesterConfigEntry::BASE_URL));
    site_desc->max_crawl_depth_ = section.getUnsigned(Zotero::HARVESTER_CONFIG_ENTRY_TO_STRING_MAP.at(Zotero::HarvesterConfigEntry::MAX_CRAWL_DEPTH));
    site_desc->url_regex_matcher_.reset(RegexMatcher::RegexMatcherFactoryOrDie(section.getString(Zotero::HARVESTER_CONFIG_ENTRY_TO_STRING_MAP.at(Zotero::HarvesterConfigEntry::EXTRACTION_REGEX))));
}


UnsignedPair ProcessCrawl(const IniFile::Section &section, const std::shared_ptr<Zotero::HarvestParams> &harvest_params,
                          const Zotero::SiteAugmentParams &augment_params, const SimpleCrawler::Params &crawler_params,
                          const std::shared_ptr<RegexMatcher> &supported_urls_regex)
{
    SimpleCrawler::SiteDesc site_desc;
    ReadCrawlerSiteDesc(section, &site_desc);
    return Zotero::HarvestSite(site_desc, crawler_params, supported_urls_regex, harvest_params, augment_params);
}


UnsignedPair ProcessDirectHarvest(const IniFile::Section &section, const std::shared_ptr<Zotero::HarvestParams> &harvest_params,
                                  const Zotero::SiteAugmentParams &augment_params)
{
    return Zotero::HarvestURL(section.getString(Zotero::HARVESTER_CONFIG_ENTRY_TO_STRING_MAP.at(Zotero::HarvesterConfigEntry::URL)), harvest_params, augment_params);
}


std::string GetMarcFormat(const std::string &output_filename) {
    switch (MARC::GuessFileType(output_filename)) {
    case MARC::FileType::BINARY:
        return "marc21";
    case MARC::FileType::XML:
        return "marcxml";
    default:
        LOG_ERROR("can't determine output format from MARC output filename \"" + output_filename + "\"!");
    }
}


} // unnamed namespace


int Main(int argc, char *argv[]) {
    if (argc < 2)
        Usage();

    bool test(false);
    if (std::strcmp(argv[1], "--test") == 0) {
        test = true;
        --argc, ++argv;
    }

    bool live_only(false);
    if (std::strcmp(argv[1], "--live-only") == 0) {
        live_only = true;
        --argc, ++argv;
    }

    std::set<std::string> groups_filter;
    if (StringUtil::StartsWith(argv[1], "--groups=")) {
        StringUtil::SplitThenTrimWhite(argv[1] + __builtin_strlen("--groups="), ',', &groups_filter);
        --argc, ++argv;
    }

    bool ignore_robots_dot_txt(false);
    if (std::strcmp(argv[1], "--ignore-robots-dot-txt") == 0) {
        ignore_robots_dot_txt = true;
        --argc, ++argv;
    }

    std::string map_directory_path;
    const std::string MAP_DIRECTORY_FLAG_PREFIX("--map-directory=");
    if (StringUtil::StartsWith(argv[1], MAP_DIRECTORY_FLAG_PREFIX)) {
        map_directory_path = argv[1] + MAP_DIRECTORY_FLAG_PREFIX.length();
        --argc, ++argv;
    }

    std::string output_file;
    const std::string OUTPUT_FILE_FLAG_PREFIX("--output-file=");
    if (StringUtil::StartsWith(argv[1], OUTPUT_FILE_FLAG_PREFIX)) {
        output_file = argv[1] + OUTPUT_FILE_FLAG_PREFIX.length();
        --argc, ++argv;
    }

    if (argc < 2)
        Usage();

    IniFile ini_file(argv[1]);

    std::shared_ptr<Zotero::HarvestParams> harvest_params(new Zotero::HarvestParams);
    harvest_params->zts_server_url_ = Url(ini_file.getString("", "zts_server_url"));

    if (map_directory_path.empty())
        map_directory_path = ini_file.getString("", "map_directory_path");

    // ZoteroFormatHandler expects a directory path with a trailing /
    if (not StringUtil::EndsWith(map_directory_path, '/'))
        map_directory_path += "/";

    Zotero::AugmentMaps augment_maps(map_directory_path);
    const std::shared_ptr<RegexMatcher> supported_urls_regex(Zotero::LoadSupportedURLsRegex(map_directory_path));

    std::unique_ptr<DbConnection> db_connection;
    const IniFile rss_ini_file(DbConnection::DEFAULT_CONFIG_FILE_PATH);
    db_connection.reset(new DbConnection(rss_ini_file));

    if (output_file.empty())
        output_file = ini_file.getString("", "marc_output_file");
    harvest_params->format_handler_ = Zotero::FormatHandler::Factory(db_connection.get(), GetMarcFormat(output_file),
                                                                     output_file, harvest_params);

    std::unordered_map<std::string, bool> section_name_to_found_flag_map;
    for (int arg_no(2); arg_no < argc; ++arg_no)
        section_name_to_found_flag_map.emplace(argv[arg_no], false);

    std::map<std::string, int> type_string_to_value_map;
    for (const auto &type : Zotero::HARVESTER_TYPE_TO_STRING_MAP)
        type_string_to_value_map[type.second] = type.first;
    unsigned processed_section_count(0);
    UnsignedPair total_record_count_and_previously_downloaded_record_count;

    std::set<std::string> group_names;
    std::map<std::string, Zotero::GroupParams> group_name_to_params_map;
    for (const auto &section : ini_file) {
        if (section.getSectionName().empty()) {
            StringUtil::SplitThenTrimWhite(section.getString("groups"), ',', &group_names);
            continue;
        }

        // Group processing:
        if (group_names.find(section.getSectionName()) != group_names.cend()) {
            Zotero::LoadGroup(section, &group_name_to_params_map);
            continue;
        }

        const Zotero::DeliveryMode delivery_mode(static_cast<Zotero::DeliveryMode>(section.getEnum("delivery_mode", Zotero::STRING_TO_DELIVERY_MODE_MAP, Zotero::DeliveryMode::NONE)));
        if (live_only and delivery_mode == Zotero::DeliveryMode::NONE)
            continue;

        const std::string group_name(section.getString(Zotero::HARVESTER_CONFIG_ENTRY_TO_STRING_MAP.at(Zotero::HarvesterConfigEntry::GROUP)));
        const auto group_name_and_params(group_name_to_params_map.find(group_name));
        if (group_name_and_params == group_name_to_params_map.cend())
            LOG_ERROR("unknown or undefined group \"" + group_name + "\" in section \"" + section.getSectionName() + "\"!");

        std::vector<MARC::EditInstruction> edit_instructions;
        LoadMARCEditInstructions(section, &edit_instructions);

        Zotero::GobalAugmentParams global_augment_params(&augment_maps);

        Zotero::SiteAugmentParams site_augment_params;
        site_augment_params.global_params_          = &global_augment_params;
        site_augment_params.group_params_           = &group_name_and_params->second;
        site_augment_params.marc_edit_instructions_ = edit_instructions;
        ReadGenericSiteAugmentParams(section, &site_augment_params);

        harvest_params->format_handler_->setAugmentParams(&site_augment_params);

        if (not section_name_to_found_flag_map.empty()) {
            const auto section_name_and_found_flag(section_name_to_found_flag_map.find(section.getSectionName()));
            if (section_name_and_found_flag == section_name_to_found_flag_map.end())
                continue;
            section_name_and_found_flag->second = true;
        }

        harvest_params->user_agent_ = group_name_and_params->second.user_agent_;

        LOG_INFO("Processing section \"" + section.getSectionName() + "\".");
        ++processed_section_count;

        const Zotero::HarvesterType type(static_cast<Zotero::HarvesterType>(section.getEnum(Zotero::HARVESTER_CONFIG_ENTRY_TO_STRING_MAP.at(Zotero::HarvesterConfigEntry::TYPE),
                                                                                            type_string_to_value_map)));
        if (type == Zotero::HarvesterType::RSS)
            total_record_count_and_previously_downloaded_record_count += ProcessRSSFeed(section, harvest_params, site_augment_params,
                                                                                        db_connection.get(), test);
        else if (type == Zotero::HarvesterType::CRAWL) {
            SimpleCrawler::Params crawler_params;
            crawler_params.ignore_robots_dot_txt_ = ignore_robots_dot_txt;
            crawler_params.min_url_processing_time_ = Zotero::DEFAULT_MIN_URL_PROCESSING_TIME;
            crawler_params.timeout_ = Zotero::DEFAULT_TIMEOUT;
            crawler_params.user_agent_ = harvest_params->user_agent_;

            total_record_count_and_previously_downloaded_record_count +=
                ProcessCrawl(section, harvest_params, site_augment_params, crawler_params, supported_urls_regex);
        } else
            total_record_count_and_previously_downloaded_record_count +=
                ProcessDirectHarvest(section, harvest_params, site_augment_params);
    }

    LOG_INFO("Extracted metadata from "
             + std::to_string(total_record_count_and_previously_downloaded_record_count.first
                              - total_record_count_and_previously_downloaded_record_count.second) + " page(s).");

    if (section_name_to_found_flag_map.size() > processed_section_count) {
        std::cerr << "The following sections were specified but not processed:\n";
        for (const auto &section_name_and_found_flag : section_name_to_found_flag_map)
            std::cerr << '\t' << section_name_and_found_flag.first << '\n';
    }

    return EXIT_SUCCESS;
}<|MERGE_RESOLUTION|>--- conflicted
+++ resolved
@@ -51,17 +51,10 @@
     std::cerr << "Usage: " << ::progname << " [options] config_file_path [section1 section2 .. sectionN]\n"
               << "\n"
               << "\tOptions:\n"
-<<<<<<< HEAD
-              << "\t[--min-log-level=log_level]         Possible log levels are ERROR, WARNING, INFO, and DEBUG with the default being WARNING.\n"
-              << "\t[--test]                            No download information will be stored for further downloads.\n"
-              << "\t[--live-only]                       Only sections that have \"live=true\" set will be processed.\n"
-              << "\t[--groups=my_groups                 Where groups are a comma-separated list of goups.\n"
-=======
               << "\t[--min-log-level=log_level]    Possible log levels are ERROR, WARNING, INFO, and DEBUG with the default being WARNING.\n"
               << "\t[--test]                       No download information will be stored for further downloads.\n"
               << "\t[--live-only]                  Only sections that have \"delivery_mode=test|live\" set will be processed.\n"
               << "\t[--groups=my_groups            Where groups are a comma-separated list of goups.\n"
->>>>>>> 346c5543
               << "\t[--ignore-robots-dot-txt]\n"
               << "\t[--map-directory=map_directory]\n"
               << "\t[--output-file=output_file]\n"
