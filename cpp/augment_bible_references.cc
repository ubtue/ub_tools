/** \file    augment_bible_references.cc
 *  \brief   A tool for adding numeric bible references a.k.a. "bible ranges" to MARC-21 datasets.
 *  \author  Dr. Johannes Ruscheinski
 */

/*
    Copyright (C) 2015-2016, Library of the University of Tübingen

    This program is free software: you can redistribute it and/or modify
    it under the terms of the GNU Affero General Public License as
    published by the Free Software Foundation, either version 3 of the
    License, or (at your option) any later version.

    This program is distributed in the hope that it will be useful,
    but WITHOUT ANY WARRANTY; without even the implied warranty of
    MERCHANTABILITY or FITNESS FOR A PARTICULAR PURPOSE.  See the
    GNU Affero General Public License for more details.

    You should have received a copy of the GNU Affero General Public License
    along with this program.  If not, see <http://www.gnu.org/licenses/>.
*/

#include <algorithm>
#include <fstream>
#include <iostream>
#include <map>
#include <memory>
#include <set>
#include <string>
#include <unordered_set>
#include <utility>
#include <cstdlib>
#include <cstring>
#include "BibleReferenceParser.h"
#include "DirectoryEntry.h"
#include "Leader.h"
#include "MapIO.h"
#include "MarcReader.h"
#include "MarcRecord.h"
#include "MarcWriter.h"
#include "MarcXmlWriter.h"
#include "RegexMatcher.h"
#include "StringUtil.h"
#include "Subfields.h"
#include "TextUtil.h"
#include "util.h"
#include "XmlWriter.h"


void Usage() {
    std::cerr << "Usage: " << progname
              << " [--verbose] ix_theo_titles ix_theo_norm augmented_ix_theo_titles\n";
    std::exit(EXIT_FAILURE);
}


const std::string BIB_REF_RANGE_TAG("801");
const std::string BIB_BROWSE_TAG("802");


void LoadBibleOrderMap(const bool verbose, File * const input,
                       std::unordered_map<std::string, std::string> * const books_of_the_bible_to_code_map)
{
    if (verbose)
        std::cerr << "Started loading of the bible-order map.\n";

    unsigned line_no(0);
    while (not input->eof()) {
        const std::string line(input->getline());
        if (line.empty())
            continue;
        ++line_no;

        const size_t equal_pos(line.find('='));
        if (equal_pos == std::string::npos)
            Error("malformed line #" + std::to_string(line_no) + " in the bible-order map file!");
        (*books_of_the_bible_to_code_map)[StringUtil::ToLower(line.substr(0, equal_pos))] =
            line.substr(equal_pos + 1);
    }

    if (verbose)
        std::cerr << "Loaded " << line_no << " entries from the bible-order map file.\n";
}


<<<<<<< HEAD
/** \brief True if a GND code was found in 035$a else false. */
bool GetGNDCode(const MarcRecord &record, std::string * const gnd_code)
{
    gnd_code->clear();

    const size_t _035_index(record.getFieldIndex("035"));
    if (_035_index == MarcRecord::FIELD_NOT_FOUND)
        return false;
    const Subfields _035_subfields(record.getSubfields(_035_index));
    const std::string _035a_field(_035_subfields.getFirstSubfieldValue('a'));
    if (not StringUtil::StartsWith(_035a_field, "(DE-588)"))
        return false;
    *gnd_code = _035a_field.substr(8);
    return not gnd_code->empty();
}


=======
>>>>>>> a3013a86
/* Pericopes are found in 130$a if there are also bible references in the 430 field. You should therefore
   only call this after acertaining that one or more 430 fields contain a bible reference. */
bool FindPericopes(const MarcRecord &record, const std::set<std::pair<std::string, std::string>> &ranges,
                   std::unordered_multimap<std::string, std::string> * const pericopes_to_ranges_map)
{
    static const std::string PERICOPE_FIELD("130");
    std::vector<std::string> pericopes;
    for (size_t index(record.getFieldIndex(PERICOPE_FIELD)); index < record.getNumberOfFields() and record.getTag(index) == PERICOPE_FIELD; ++index) {
        const Subfields subfields(record.getSubfields(index));
        std::string a_subfield(subfields.getFirstSubfieldValue('a'));
        StringUtil::ToLower(&a_subfield);
        StringUtil::CollapseAndTrimWhitespace(&a_subfield);
        pericopes.push_back(a_subfield);
    }

    if (pericopes.empty())
        return false;

    for (const auto &pericope : pericopes) {
        for (const auto &range : ranges)
            pericopes_to_ranges_map->emplace(pericope, range.first + ":" + range.second);
    }

    return true;
}


inline bool IsValidSingleDigitArabicOrdinal(const std::string &ordinal_candidate) {
    return ordinal_candidate.length() == 2 and StringUtil::IsDigit(ordinal_candidate[0])
           and ordinal_candidate[1] == '.';
}


/** We expect 1 or 2 $n subfields.  The case of having only one is trivial as there is nothing to sort.
 *  In the case of 2 subfields we expect that one of them contains an arabic ordinal number in one of the
 *  two subfield.  In that case we sort the two subfields such that the one with the ordinal comes first.
 */
bool OrderNSubfields(std::vector<std::string> * const n_subfield_values) {
    if (n_subfield_values->size() < 2)
        return true;

    if (IsValidSingleDigitArabicOrdinal((*n_subfield_values)[0]))
        return true;

    if (not IsValidSingleDigitArabicOrdinal((*n_subfield_values)[1]))
        return false; // Expected a period as part of one of the two values!
    (*n_subfield_values)[0].swap((*n_subfield_values)[1]);
    return true;
}


// Populates "numbered_books" based on "book_name_candidate" and the 0th entry in "*n_subfield_values".
// If there were one or more arabic numerals in "(*n_subfield_values)[0]" this entry will also be removed.
void CreateNumberedBooks(const std::string &book_name_candidate,
                         std::vector<std::string> * const n_subfield_values,
                         std::vector<std::string> * const numbered_books)
{
    numbered_books->clear();

    if (n_subfield_values->empty()) {
        numbered_books->emplace_back(book_name_candidate);
        return;
    }

    if (IsValidSingleDigitArabicOrdinal(n_subfield_values->front())) {
        numbered_books->emplace_back(std::string(1, n_subfield_values->front()[0]) + book_name_candidate);
        n_subfield_values->erase(n_subfield_values->begin());
        return;
    }

    if (n_subfield_values->front() == "1. 2." or n_subfield_values->front() == "1.-2.") {
        numbered_books->emplace_back("1" + book_name_candidate);
        numbered_books->emplace_back("2" + book_name_candidate);
        n_subfield_values->erase(n_subfield_values->begin());
        return;
    }

    if (n_subfield_values->front() == "2.-3.") {
        numbered_books->emplace_back("2" + book_name_candidate);
        numbered_books->emplace_back("3" + book_name_candidate);
        n_subfield_values->erase(n_subfield_values->begin());
        return;
    }

    if (n_subfield_values->front() == "1.-3.") {
        numbered_books->emplace_back("1" + book_name_candidate);
        numbered_books->emplace_back("2" + book_name_candidate);
        numbered_books->emplace_back("3" + book_name_candidate);
        n_subfield_values->erase(n_subfield_values->begin());
        return;
    }

    numbered_books->emplace_back(book_name_candidate);
}


bool HaveBibleBookCodes(const std::vector<std::string> &book_name_candidates,
                        const std::unordered_map<std::string, std::string> &bible_book_to_code_map)
{
    for (const auto &book_name_candidate : book_name_candidates) {
        if (bible_book_to_code_map.find(book_name_candidate) == bible_book_to_code_map.cend())
            return false;
    }

    return true;
}


bool ConvertBooksToBookCodes(const std::vector<std::string> &books,
                             const std::unordered_map<std::string, std::string> &bible_book_to_code_map,
                             std::vector<std::string> * const book_codes)
{
    book_codes->clear();

    for (const auto &book : books) {
        const auto book_and_code(bible_book_to_code_map.find(book));
        if (unlikely(book_and_code == bible_book_to_code_map.cend()))
            return false;
        book_codes->emplace_back(book_and_code->second);
    }

    return true;
}


// Extract the lowercase bible book names from "bible_book_to_code_map".
void ExtractBooksOfTheBible(const std::unordered_map<std::string, std::string> &bible_book_to_code_map,
                            std::unordered_set<std::string> * const books_of_the_bible)
{
    books_of_the_bible->clear();

    for (const auto &book_and_code : bible_book_to_code_map) {
        books_of_the_bible->insert(StringUtil::IsDigit(book_and_code.first[0])
                                   ? book_and_code.first.substr(1) : book_and_code.first);
    }
}


const std::map<std::string, std::string> book_alias_map {
    { "jesus sirach", "sirach" },
    { "offenbarung des johannes", "offenbarungdesjohannes" }      
};


static unsigned unknown_book_count;


std::string RangesToString(const std::set<std::pair<std::string, std::string>> &ranges) {
    std::string ranges_as_string;
    for (const auto &start_and_end : ranges) {
        if (not ranges_as_string.empty())
            ranges_as_string += ", ";
        ranges_as_string += start_and_end.first + ":" + start_and_end.second;
    }
    return ranges_as_string;
}


/*  Possible fields containing bible references which will be extracted as bible ranges are 130 and 430
    (specified by "field_tag").  If one of these fields contains a bible reference, the subfield "a" must
    contain the text "Bible".  Subfield "p" must contain the name of a book of the bible.  Book ordinals and
    chapter and verse indicators would be in one or two "n" subfields.
 */
bool GetBibleRanges(const std::string &field_tag, const MarcRecord &record,
                    const std::unordered_set<std::string> &books_of_the_bible,
                    const std::unordered_map<std::string, std::string> &bible_book_to_code_map,
                    std::set<std::pair<std::string, std::string>> * const ranges)
{
    ranges->clear();

    size_t index(record.getFieldIndex(field_tag));
    if (index == MarcRecord::FIELD_NOT_FOUND)
        return false;

    bool found_at_least_one(false);
    for (/* Intentionally empty! */; index < record.getNumberOfFields() and record.getTag(index) == field_tag; ++index)
    {
        const Subfields subfields(record.getSubfields(index));
        if (subfields.getFirstSubfieldValue('a') != "Bibel")
            continue;
        if (not subfields.hasSubfield('p'))
            continue;

        std::string book_name_candidate(StringUtil::ToLower(subfields.getFirstSubfieldValue('p')));
        const auto pair(book_alias_map.find(book_name_candidate));
        if (pair != book_alias_map.cend())
            book_name_candidate = pair->second;
        if (books_of_the_bible.find(book_name_candidate) == books_of_the_bible.cend()) {
            std::cerr << record.getControlNumber() << ": unknown bible book: " << subfields.getFirstSubfieldValue('p') << '\n';
            ++unknown_book_count;
            continue;
        }

        std::vector<std::string> n_subfield_values;
        subfields.extractSubfields("n", &n_subfield_values);
        if (n_subfield_values.size() > 2) {
            std::cerr << "More than 2 $n subfields for PPN " << record.getControlNumber() << "!\n";
            continue;
        }

        if (not OrderNSubfields(&n_subfield_values)) {
            std::cerr << "Don't know what to do w/ the $n subfields for PPN " << record.getControlNumber() << "! ("
                      << StringUtil::Join(n_subfield_values, ", ") << ")\n";
            continue;
        }

        std::vector<std::string> books;
        CreateNumberedBooks(book_name_candidate, &n_subfield_values, &books);
        if (not HaveBibleBookCodes(books, bible_book_to_code_map)) {
            std::cerr << record.getControlNumber() << ": found no bible book code for \"" << book_name_candidate
                      << "\"! (" << StringUtil::Join(n_subfield_values, ", ") << ")\n";
            continue;
        }

        std::vector<std::string> book_codes;
        if (not ConvertBooksToBookCodes(books, bible_book_to_code_map, &book_codes)) {
            std::cerr << record.getControlNumber() << ": can't convert one or more of these books to book codes: "
                      << StringUtil::Join(books, ", ") << "!\n";
            continue;
        }

        if (book_codes.size() > 1 or n_subfield_values.empty())
            ranges->insert(
                std::make_pair(
                    book_codes.front()
                    + std::string(BibleReferenceParser::MAX_CHAPTER_LENGTH + BibleReferenceParser::MAX_VERSE_LENGTH, '0'),
                    book_codes.back()
                    + std::string(BibleReferenceParser::MAX_CHAPTER_LENGTH + BibleReferenceParser::MAX_VERSE_LENGTH, '9')
                )
            );
        else if (not BibleReferenceParser::ParseBibleReference(n_subfield_values.front(), book_codes[0], ranges)) {
            std::cerr << record.getControlNumber() << ": failed to parse bible references (1): "
                      << n_subfield_values.front() << '\n';
            continue;
        }

        found_at_least_one = true;
    }

    return found_at_least_one;
}


/* Scans norm data for records that contain bible references.  Found references are converted to bible book
   ranges and will in a later processing phase be added to title data.  We also extract pericopes which will be
   saved to a file that maps periope names to bible ranges. */
void LoadNormData(const bool verbose, const std::unordered_map<std::string, std::string> &bible_book_to_code_map,
                  File * const norm_input,
                  std::unordered_map<std::string, std::set<std::pair<std::string, std::string>>> * const
                      gnd_codes_to_bible_ref_codes_map)
{
    gnd_codes_to_bible_ref_codes_map->clear();
    if (verbose)
        std::cerr << "Starting loading of norm data.\n";

    std::unordered_set<std::string> books_of_the_bible;
    ExtractBooksOfTheBible(bible_book_to_code_map, &books_of_the_bible);

    unsigned count(0), bible_ref_count(0), pericope_count(0);
    std::unordered_multimap<std::string, std::string> pericopes_to_ranges_map;
    while (const MarcRecord record = MarcReader::Read(norm_input)) {
        ++count;

        std::string gnd_code;
<<<<<<< HEAD
        if (not GetGNDCode(record, &gnd_code))
=======
        if (not MarcUtil::GetGNDCode(record, &gnd_code))
>>>>>>> a3013a86
            continue;

        std::set<std::pair<std::string, std::string>> ranges;
        if (not GetBibleRanges("130", record, books_of_the_bible, bible_book_to_code_map, &ranges)) {
            if (not GetBibleRanges("430", record, books_of_the_bible, bible_book_to_code_map, &ranges))
                continue;
            if (not FindPericopes(record, ranges, &pericopes_to_ranges_map))
                continue;
            ++pericope_count;
        }

        gnd_codes_to_bible_ref_codes_map->emplace(gnd_code, ranges);
        ++bible_ref_count;
    }

    if (verbose)
        std::cerr << "About to write \"pericopes_to_codes.map\".\n";
    MapIO::SerialiseMap("pericopes_to_codes.map", pericopes_to_ranges_map);

    if (verbose) {
        std::cerr << "Read " << count << " norm data records.\n";
        std::cerr << "Found " << unknown_book_count << " records w/ unknown bible books.\n";
        std::cerr << "Found a total of " << bible_ref_count << " bible reference records.\n";
        std::cerr << "Found " << pericope_count << " records w/ pericopes.\n";
    }
}


bool FindGndCodes(const bool verbose, const std::string &tags, const MarcRecord &record,
                  const std::unordered_map<std::string, std::set<std::pair<std::string, std::string>>>
                  &gnd_codes_to_bible_ref_codes_map, std::set<std::string> * const ranges)
{
    ranges->clear();

    std::vector<std::string> individual_tags;
    StringUtil::Split(tags, ':', &individual_tags);

    bool found_at_least_one(false);
    for (const auto &tag : individual_tags) {
        for (size_t index(record.getFieldIndex(tag)); index < record.getNumberOfFields() and record.getTag(index) == tag; ++index) {
            const Subfields subfields(record.getSubfields(index));
            const std::string subfield2(subfields.getFirstSubfieldValue('2'));
            if (subfield2.empty() or subfield2 != "gnd")
                continue;

            const auto begin_end(subfields.getIterators('0'));
            for (auto subfield0(begin_end.first); subfield0 != begin_end.second; ++subfield0) {
                if (not StringUtil::StartsWith(subfield0->value_, "(DE-588)"))
                    continue;

                const std::string gnd_code(subfield0->value_.substr(8));
                const auto gnd_code_and_ranges(gnd_codes_to_bible_ref_codes_map.find(gnd_code));
                if (gnd_code_and_ranges != gnd_codes_to_bible_ref_codes_map.end()) {
                    found_at_least_one = true;
                    for (const auto &range : gnd_code_and_ranges->second)
                        ranges->insert(range.first + ":" + range.second);
                } else if (verbose)
                    std::cerr << record.getControlNumber() << ": GND code \"" << gnd_code
                              << "\" was not found in our map.\n";
            }
        }
    }

    return found_at_least_one;
}


/* Augments MARC title records that contain bible references by pointing at bible reference norm data records
   by adding a new MARC field with tag BIB_REF_RANGE_TAG.  This field is filled in with bible ranges. */
void AugmentBibleRefs(const bool verbose, File * const input, File * const output,
                      const std::unordered_map<std::string, std::set<std::pair<std::string, std::string>>>
                          &gnd_codes_to_bible_ref_codes_map)
{
    if (verbose)
        std::cerr << "Starting augmentation of title records.\n";

    unsigned total_count(0), augment_count(0);
    while (MarcRecord record = MarcReader::Read(input)) {
        ++total_count;

        // Make sure that we don't use a bible reference tag that is already in use for another
        // purpose:
        const size_t bib_ref_index(record.getFieldIndex(BIB_REF_RANGE_TAG));
        if (bib_ref_index != MarcRecord::FIELD_NOT_FOUND)
            Error("We need another bible reference tag than \"" + BIB_REF_RANGE_TAG + "\"!");

        std::set<std::string> ranges;
        if (FindGndCodes(verbose, "600:610:611:630:648:651:655:689", record, gnd_codes_to_bible_ref_codes_map,
                         &ranges))
        {
            ++augment_count;
             std::string range_string;
            for (auto &range : ranges) {
                if (not range_string.empty())
                    range_string += ',';
                range_string += StringUtil::Map(range, ':', '_');
            }

            // Put the data into the $a subfield:
            record.insertSubfield(BIB_REF_RANGE_TAG, 'a', range_string);
        }

        MarcWriter::Write(record, output);
    }

    if (verbose)
        std::cerr << "Augmented the " << BIB_REF_RANGE_TAG << "$a field of " << augment_count
                  << " records of a total of " << total_count << " records.\n";
}


int main(int argc, char **argv) {
    progname = argv[0];

    if (argc != 4 and argc != 5)
        Usage();

    const bool verbose(std::strcmp(argv[1], "--verbose") == 0);
    if (verbose ? (argc != 5) : (argc != 4))
        Usage();

    const std::string title_input_filename(argv[verbose ? 2 : 1]);
    File title_input(title_input_filename, "r");
    if (not title_input)
        Error("can't open \"" + title_input_filename + "\" for reading!");

    const std::string norm_input_filename(argv[verbose ? 3 : 2]);
    File norm_input(norm_input_filename, "r");
    if (not norm_input)
        Error("can't open \"" + norm_input_filename + "\" for reading!");

    const std::string title_output_filename(argv[verbose ? 4 : 3]);
    File title_output(title_output_filename, "w");
    if (not title_output)
        Error("can't open \"" + title_output_filename + "\" for writing!");

    if (unlikely(title_input_filename == title_output_filename))
        Error("Title input file name equals title output file name!");

    if (unlikely(norm_input_filename == title_output_filename))
        Error("Norm data input file name equals title output file name!");

    const std::string books_of_the_bible_to_code_map_filename(
        "/var/lib/tuelib/bibleRef/books_of_the_bible_to_code.map");
    File books_of_the_bible_to_code_map_file(books_of_the_bible_to_code_map_filename, "r");
    if (not books_of_the_bible_to_code_map_file)
        Error("can't open \"" + books_of_the_bible_to_code_map_filename + "\" for reading!");

    try {
        std::unordered_map<std::string, std::string> books_of_the_bible_to_code_map;
        LoadBibleOrderMap(verbose, &books_of_the_bible_to_code_map_file, &books_of_the_bible_to_code_map);

        std::unordered_map<std::string, std::set<std::pair<std::string, std::string>>>
            gnd_codes_to_bible_ref_codes_map;
        LoadNormData(verbose, books_of_the_bible_to_code_map, &norm_input, &gnd_codes_to_bible_ref_codes_map);
        AugmentBibleRefs(verbose, &title_input, &title_output, gnd_codes_to_bible_ref_codes_map);
    } catch (const std::exception &x) {
        Error("caught exception: " + std::string(x.what()));
    }
}<|MERGE_RESOLUTION|>--- conflicted
+++ resolved
@@ -38,6 +38,7 @@
 #include "MarcReader.h"
 #include "MarcRecord.h"
 #include "MarcWriter.h"
+#include "MarcUtil.h"
 #include "MarcXmlWriter.h"
 #include "RegexMatcher.h"
 #include "StringUtil.h"
@@ -83,7 +84,6 @@
 }
 
 
-<<<<<<< HEAD
 /** \brief True if a GND code was found in 035$a else false. */
 bool GetGNDCode(const MarcRecord &record, std::string * const gnd_code)
 {
@@ -101,8 +101,6 @@
 }
 
 
-=======
->>>>>>> a3013a86
 /* Pericopes are found in 130$a if there are also bible references in the 430 field. You should therefore
    only call this after acertaining that one or more 430 fields contain a bible reference. */
 bool FindPericopes(const MarcRecord &record, const std::set<std::pair<std::string, std::string>> &ranges,
@@ -367,11 +365,7 @@
         ++count;
 
         std::string gnd_code;
-<<<<<<< HEAD
-        if (not GetGNDCode(record, &gnd_code))
-=======
         if (not MarcUtil::GetGNDCode(record, &gnd_code))
->>>>>>> a3013a86
             continue;
 
         std::set<std::pair<std::string, std::string>> ranges;
