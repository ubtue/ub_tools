--- conflicted
+++ resolved
@@ -26,12 +26,8 @@
         sender = default_email_sender
     if recipient is None:
         recipient = default_email_recipient
-<<<<<<< HEAD
     if config_file_path is None:
         config_file_path = default_config_file_path
-=======
-    config = LoadConfigFile()
->>>>>>> f29c6847
     try:
         config = LoadConfigFile(config_file_path)
         server_address  = config.get("SMTPServer", "server_address")
