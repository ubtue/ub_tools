#!/bin/bash

# This script updates the local zotero-enhancement-maps repository with
# auto-generated maps and pushes the changes to GitHub
set -o errexit -o nounset

# Set up the log file:
readonly logdir=/usr/local/var/log/tuefind
readonly log_filename=$(basename "$0")
readonly log="${logdir}/${log_filename%.*}.log"
rm -f "${log}"

no_problems_found=false
function SendEmail {
    if [ "$no_problems_found" = true ]; then
        send_email --priority=low --sender="zts_harvester_delivery_pipeline@uni-tuebingen.de" --recipients="$email_address" \
                   --subject="$0 passed on $(hostname)" --message-body="No problems were encountered."
        exit 0
    else
        send_email --priority=high --sender="zts_harvester_delivery_pipeline@uni-tuebingen.de" --recipients="$email_address" \
                   --subject="$0 failed on $(hostname)" \
<<<<<<< HEAD
                   --message-body="Check the log file at /usr/local/var/log/tuefind/$(basename "$0").log for details."
=======
                   --message-body="Check the log file at $log for details."
>>>>>>> 2b7e6578
        echo "*** ZOTERO ENHANCEMENT MAPS UPDATE FAILED ***" | tee --append "${log}"
        exit 1
    fi
}
trap SendEmail EXIT

function Usage {
    echo "usage: $0 email"
    echo "       email = email address to which notifications are sent upon (un)successful completion of the update"
    exit 1
}


if [ $# != 1 ]; then
    Usage
fi

readonly email_address=$1
readonly working_dir=/usr/local/var/lib/tuelib/zotero-enhancement-maps
readonly github_ssh_key=~/.ssh/github-robot

echo -e "*** ZOTERO ENHANCEMENT MAPS UPDATE START ***\n" | tee --append "${log}"
cd $working_dir

echo -e "Start SSH agent\n" | tee --append "${log}"
eval "$(ssh-agent -s)"
ssh-add "$github_ssh_key"

echo -e "Pull changes from upstream\n" | tee --append "${log}"
git pull >> "${log}" 2>&1

echo -e "Generate maps and push changes to upstream\n" | tee --append "${log}"
generate_issn_maps_from_zeder   \
    --min-log-level=DEBUG       \
    --find-duplicate-issns      \
    --push-to-github            \
    $working_dir                \
    ssg=ISSN_to_SSG.map         \
    >> "${log}" 2>&1

echo -e "*** ZOTERO ENHANCEMENT MAPS UPDATE DONE ***" | tee --append "${log}"
no_problems_found=true
exit 0<|MERGE_RESOLUTION|>--- conflicted
+++ resolved
@@ -19,11 +19,7 @@
     else
         send_email --priority=high --sender="zts_harvester_delivery_pipeline@uni-tuebingen.de" --recipients="$email_address" \
                    --subject="$0 failed on $(hostname)" \
-<<<<<<< HEAD
-                   --message-body="Check the log file at /usr/local/var/log/tuefind/$(basename "$0").log for details."
-=======
                    --message-body="Check the log file at $log for details."
->>>>>>> 2b7e6578
         echo "*** ZOTERO ENHANCEMENT MAPS UPDATE FAILED ***" | tee --append "${log}"
         exit 1
     fi
